--- conflicted
+++ resolved
@@ -30,17 +30,14 @@
   which has all supported versions and whether or not they are supported.
 - **Breaking**: Change `InitializeRequest` and `InitializeResult` to take a
   `ProtocolVersion` instead of a string.
-<<<<<<< HEAD
+- **Breaking**: Change the `InitializeResult`'s `instructions` to `String?` to reflect
+  that not all servers return instructions.
 - **Breaking**: Change `MCPBase` to accept a `StreamChannel<String>` instead of
   a `Peer`, and construct its own `Peer`.
 - **Breaking**: Add `protocolLogSink` optional parameter to connect methods on
   `MCPClient`.
 - **Breaking**: Move `channel` parameter on `MCPServer.new` to a positional
   parameter for consistency.
-=======
-- **Breaking**: Change the `InitializaeResult`'s `instructions` to `String?` to reflect
-  that not all servers return instructions.
->>>>>>> f46543a1
 
 ## 0.1.0
 
