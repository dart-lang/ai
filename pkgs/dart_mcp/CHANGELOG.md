<<<<<<< HEAD
## 0.2.2

- Refactor `ClientImplementation` and `ServerImplementation` to the shared
  `Implementation` type to match the spec. The old names are deprecated but will
  still work until the next breaking release.
- Add `clientInfo` field to `MCPServer`, assigned during initialization.
=======
## 0.2.2-wip

- Move the `done` future from the `ServerConnection` into `MCPBase` so it is
  available to the `MPCServer` class as well.
>>>>>>> 885a4c56

## 0.2.1

- Fix the `protocolLogSink` support when using `MCPClient.connectStdioServer`.
- Update workflow example to show thinking spinner and input and output token
  usage.
- Update file system example to support relative paths.
- Fix a bug in notification handling where leaving off the parameters caused a
  type exception.
- Added `--help`, `--log`, and `--model` flags to the workflow example.
- Fixed a bug where the examples would only connect to a server with the latest
  protocol version.
- Handle failed calls to `listRoots` in the `RootsTrackingSupport` mixin more
  gracefully. Previously this would leave the `roots` future hanging
  indefinitely, but now it will log an error and set the roots to empty.
- Added validation for Schema extension.
- Fixed an issue where getting the type of a Schema with a null type would
  throw.

## 0.2.0

- Support protocol version 2025-03-26.
  - Adds support for `AudioContent`.
  - Adds support for `ToolAnnotations`.
  - Adds support for `ProgressNotification` messages.
- Save the `ServerCapabilities` object on the `ServerConnection` class to make
  it easier to check the capabilities of the server.
- Add default version negotiation logic.
  - Save the negotiated `ProtocolVersion` in a `protocolVersion` field for both
    `MCPServer` and the `ServerConnection` classes.
  - Automatically disconnect from servers if version negotiation fails.
- Added support for adding and listing `ResourceTemplate`s.
  - Handlers have to handle their own matching of templates.
- Added a `RootsTrackingSupport` server mixin which can be used to keep an
  updated list of the roots set by the client.
- Added default throttling with a 500ms delay for
  `ResourceListChangedNotification`s and `ResourceUpdatedNotification`s. The
  delay can be modified by overriding
  `ResourcesSupport.resourceUpdateThrottleDelay`.
- Add `Sink<String> protocolLogSink` parameters to server constructor and client
  connection methods, which can be used to capture protocol messages for
  debugging purposes.
- Only send notifications if the peer is still connected. Fixes issues where
  notifications are delayed due to throttling and the client has since closed.
- **Breaking**: Fixed paginated result subtypes to use `nextCursor` instead of
  `cursor` as the key for the next cursor.
- **Breaking**: Change the `ProgressNotification.progress` and
  `ProgressNotification.total` types to `num` instead of `int` to align with the
  spec.
- **Breaking**: Change the `protocolVersion` string to a `ProtocolVersion` enum,
  which has all supported versions and whether or not they are supported.
- **Breaking**: Change `InitializeRequest` and `InitializeResult` to take a
  `ProtocolVersion` instead of a string.
- **Breaking**: Change the `InitializeResult`'s `instructions` to `String?` to
  reflect that not all servers return instructions.
- Change the `MCPServer.fromStreamChannel` constructor to make the `instructions`
  parameter optional.
- **Breaking**: Change `MCPBase` to accept a `StreamChannel<String>` instead of
  a `Peer`, and construct its own `Peer`.
- **Breaking**: Add `protocolLogSink` optional parameter to connect methods on
  `MCPClient`.
- **Breaking**: Move `channel` parameter on `MCPServer.new` to a positional
  parameter for consistency.

## 0.1.0

- Initial release, supports all major MCP functionality for both clients and
  servers, at protocol version 2024-11-05.
- APIs may change frequently until the 1.0.0 release based on feedback and
  needs.<|MERGE_RESOLUTION|>--- conflicted
+++ resolved
@@ -1,16 +1,11 @@
-<<<<<<< HEAD
 ## 0.2.2
 
 - Refactor `ClientImplementation` and `ServerImplementation` to the shared
   `Implementation` type to match the spec. The old names are deprecated but will
   still work until the next breaking release.
 - Add `clientInfo` field to `MCPServer`, assigned during initialization.
-=======
-## 0.2.2-wip
-
 - Move the `done` future from the `ServerConnection` into `MCPBase` so it is
   available to the `MPCServer` class as well.
->>>>>>> 885a4c56
 
 ## 0.2.1
 
