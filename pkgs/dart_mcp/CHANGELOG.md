--- conflicted
+++ resolved
@@ -6,11 +6,12 @@
   - Adds support for `ProgressNotification` messages.
 - Save the `ServerCapabilities` object on the `ServerConnection` class to make
   it easier to check the capabilities of the server.
-<<<<<<< HEAD
 - Add default version negotiation logic.
   - Save the negotiated `ProtocolVersion` in a `protocolVersion` field for both
     `MCPServer` and the `ServerConnection` classes.
   - Automatically disconnect from servers if version negotiation fails.
+- Added support for adding and listing `ResourceTemplate`s.
+  - Handlers have to handle their own matching of templates.
 - **Breaking**: Fixed paginated result subtypes to use `nextCursor` instead of
   `cursor` as the key for the next cursor.
 - **Breaking**: Change the `ProgressNotification.progress` and
@@ -20,9 +21,6 @@
   which has all supported versions and whether or not they are supported.
 - **Breaking**: Change `InitializeRequest` and `InitializeResult` to take a
   `ProtocolVersion` instead of a string.
-=======
-- Added support for adding and listing `ResourceTemplate`s.
->>>>>>> 4ab07965
 
 ## 0.1.0
 
