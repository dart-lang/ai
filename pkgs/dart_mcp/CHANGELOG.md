--- conflicted
+++ resolved
@@ -6,15 +6,12 @@
 - Add new `package:dart_mcp/stdio.dart` library with a `stdioChannel` utility
   for creating a stream channel that separates messages by newlines.
 - Added more examples.
-<<<<<<< HEAD
 - Deprecated the `WithElicitationHandler` interface - the method this required
   is now defined directly on the `ElicitationSupport` mixin which matches the
   pattern used by other mixins in this package.
-=======
 - Change the `schema` parameter for elicitation requests to an `ObjectSchema` to
   match the spec.
 - Deprecate the `Elicitations` server capability, this doesn't exist in the spec.
->>>>>>> 01cf3d4d
 
 ## 0.3.0
 
