--- conflicted
+++ resolved
@@ -18,14 +18,11 @@
   `ResourceListChangedNotification`s and `ResourceUpdatedNotification`s. The
   delay can be modified by overriding
   `ResourcesSupport.resourceUpdateThrottleDelay`.
-<<<<<<< HEAD
 - Add `Sink<String> protocolLogSink` parameters to server constructor and client
   connection methods, which can be used to capture protocol messages for
   debugging purposes.
-=======
 - Only send notifications if the peer is still connected. Fixes issues where
   notifications are delayed due to throttling and the client has since closed.
->>>>>>> 63fa00b2
 - **Breaking**: Fixed paginated result subtypes to use `nextCursor` instead of
   `cursor` as the key for the next cursor.
 - **Breaking**: Change the `ProgressNotification.progress` and
