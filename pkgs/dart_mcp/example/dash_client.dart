// Copyright (c) 2025, the Dart project authors.  Please see the AUTHORS file
// for details. All rights reserved. Use of this source code is governed by a
// BSD-style license that can be found in the LICENSE file.

import 'dart:async';
import 'dart:convert';
import 'dart:io';

import 'package:args/args.dart';
import 'package:async/async.dart';
import 'package:dart_mcp/client.dart';
import 'package:dart_mcp/server.dart';
import 'package:google_generative_ai/google_generative_ai.dart' as gemini;
import 'package:stream_channel/stream_channel.dart';

void main(List<String> args) {
  final geminiApiKey = Platform.environment['GEMINI_API_KEY'];
  if (geminiApiKey == null) {
    throw ArgumentError(
      'No environment variable GEMINI_API_KEY found, you must set one to your '
      'API key in order to run this client. You can get a key at '
      'https://aistudio.google.com/apikey.',
    );
  }

  final parsedArgs = argParser.parse(args);
  final serverCommands = parsedArgs['server'] as List<String>;
  DashClient(
    serverCommands,
    geminiApiKey: geminiApiKey,
    auto: parsedArgs.flag('auto'),
    raw: parsedArgs.flag('raw'),
    verbose: parsedArgs.flag('verbose'),
  );
}

final argParser =
    ArgParser()
      ..addMultiOption(
        'server',
        abbr: 's',
        help: 'A command to run to start an MCP server',
      )
      ..addFlag(
<<<<<<< HEAD
=======
        'auto',
        help:
            'Automatically invoke server tools without requesting human '
            'approval.',
      )
      ..addFlag(
        'raw',
        help:
            'Use the raw responses from Gemini instead of re-writing them in '
            'the tone of Dash.',
      )
      ..addFlag(
>>>>>>> b7773b2d
        'verbose',
        abbr: 'v',
        help: 'Enables verbose logging for logs from servers.',
      );

final class DashClient extends MCPClient with RootsSupport {
  final StreamQueue<String> stdinQueue;
  final List<String> serverCommands;
  final List<ServerConnection> serverConnections = [];
  final Map<String, ServerConnection> connectionForFunction = {};
  final List<gemini.Content> chatHistory = [];
  final gemini.GenerativeModel model;
  final bool auto;
  final bool raw;
  final bool verbose;

  DashClient(
    this.serverCommands, {
    required String geminiApiKey,
    this.auto = false,
    this.raw = false,
    this.verbose = false,
  }) : model = gemini.GenerativeModel(
         // model: 'gemini-2.5-pro-exp-03-25',
         model: 'gemini-2.0-flash',
         apiKey: geminiApiKey,
         systemInstruction: systemInstructions,
       ),
       stdinQueue = StreamQueue(
         stdin.transform(utf8.decoder).transform(const LineSplitter()),
       ),
       super(
         ClientImplementation(name: 'Example gemini client', version: '0.1.0'),
       ) {
    addRoot(
      Root(
        uri: Directory.current.absolute.uri.toString(),
        name: 'The working dir',
      ),
    );
    _startChat();
  }

  void _startChat() async {
    await _connectOwnServer();
    if (serverCommands.isNotEmpty) {
      await _connectToServers();
    }
    await _initializeServers();
    _listenToLogs();
    final serverTools = await _listServerCapabilities();

    // If assigned then it is used as the next input from the user
    // instead of reading from stdin.
    String? continuation =
        'Please introduce yourself and explain how you can help';
    while (true) {
      final nextMessage = continuation ?? await stdinQueue.next;
      continuation = null;
      chatHistory.add(gemini.Content.text(nextMessage));
      final modelResponse =
          (await model.generateContent(
            chatHistory,
            tools: serverTools,
          )).candidates.single.content;

      for (var part in modelResponse.parts) {
        switch (part) {
          case gemini.TextPart():
            await _chatToUser(part.text);
          case gemini.FunctionCall():
            continuation = await _handleFunctionCall(part);
          default:
            print('Unrecognized response type from the model $modelResponse');
        }
      }
    }
  }

  /// Prints `text` and adds it to the chat history
  Future<void> _chatToUser(String text) async {
    final currentText = gemini.Content.text(text);
    final dashSpeakResponse =
        raw
            ? currentText
            : (await model.generateContent([
              gemini.Content.text(
                'Please rewrite the following message in your own voice',
              ),
              currentText,
            ])).candidates.single.content;
    final dashText = StringBuffer();
    for (var part in dashSpeakResponse.parts.whereType<gemini.TextPart>()) {
      dashText.write(part.text);
    }
    print(dashText);
    chatHistory.add(
      gemini.Content.model([gemini.TextPart(dashText.toString())]),
    );
  }

  /// Handles a function call response from the model.
  Future<String?> _handleFunctionCall(gemini.FunctionCall functionCall) async {
    if (auto) {
      await _chatToUser(
        'I am going to run the ${functionCall.name} tool with args '
        '${jsonEncode(functionCall.args)} to perform this task.',
      );
    } else {
      await _chatToUser(
        'It looks like you want to invoke tool ${functionCall.name} with args '
        '${jsonEncode(functionCall.args)}, is that correct?',
      );
      final userResponse = await stdinQueue.next;
      final wasApproval = await _analyzeSentiment(userResponse);

      // If they did not approve the action, just treat their response as a
      // prompt.
      if (!wasApproval) return userResponse;
    }

    chatHistory.add(gemini.Content.model([functionCall]));
    final connection = connectionForFunction[functionCall.name]!;
    final result = await connection.callTool(
      CallToolRequest(name: functionCall.name, arguments: functionCall.args),
    );
    final response = StringBuffer();
    for (var content in result.content) {
      switch (content) {
        case final TextContent content when content.isText:
          response.writeln(content.text);
        case final ImageContent content when content.isImage:
          chatHistory.add(
            gemini.Content.data(content.mimeType, base64Decode(content.data)),
          );
          response.writeln('Image added to context');
        default:
          response.writeln('Got unsupported response type ${content.type}');
      }
    }
    await _chatToUser(response.toString());
    return null;
  }

  /// Analyzes a user [message] to see if it looks like they approved of the
  /// previous action.
  Future<bool> _analyzeSentiment(String message) async {
    if (message == 'y' || message == 'yes') return true;
    final sentimentResult =
        (await model.generateContent([
          gemini.Content.text(
            'Analyze the sentiment of the following response. If you are '
            'highly confident that the user approves of running the previous '
            'action then respond with a single character "y".',
          ),
          gemini.Content.text(message),
        ])).candidates.single.content;
    final response = StringBuffer();
    for (var part in sentimentResult.parts.whereType<gemini.TextPart>()) {
      response.write(part.text.trim());
    }
    return response.toString() == 'y';
  }

  /// Connects us to a local [DashChatBotServer].
  Future<void> _connectOwnServer() async {
    /// The client side of the communication channel - the stream is the
    /// incoming data and the sink is outgoing data.
    final clientController = StreamController<String>();

    /// The server side of the communication channel - the stream is the
    /// incoming data and the sink is outgoing data.
    final serverController = StreamController<String>();

    late final clientChannel = StreamChannel<String>.withCloseGuarantee(
      serverController.stream,
      clientController.sink,
    );
    late final serverChannel = StreamChannel<String>.withCloseGuarantee(
      clientController.stream,
      serverController.sink,
    );
    DashChatBotServer(this, channel: serverChannel);
    serverConnections.add(connectServer(clientChannel));
  }

  /// Connects to all servers using [serverCommands].
  Future<void> _connectToServers() async {
    for (var server in serverCommands) {
      serverConnections.add(await connectStdioServer(server, []));
    }
  }

  /// Initialization handshake.
  Future<void> _initializeServers() async {
    for (var connection in serverConnections) {
      final result = await connection.initialize(
        InitializeRequest(
          protocolVersion: ProtocolVersion.latestSupported,
          capabilities: capabilities,
          clientInfo: implementation,
        ),
      );
      if (result.protocolVersion != ProtocolVersion.latestSupported) {
        print(
          'Protocol version mismatch, expected '
          '${ProtocolVersion.latestSupported}, got ${result.protocolVersion}, '
          'disconnecting from server',
        );
        await connection.shutdown();
        serverConnections.remove(connection);
      } else {
        connection.notifyInitialized(InitializedNotification());
      }
    }
  }

  /// Listens for log messages on all [serverConnections] that support logging.
  void _listenToLogs() {
    for (var connection in serverConnections) {
      if (connection.serverCapabilities.logging == null) {
        continue;
      }

      connection.setLogLevel(
        SetLevelRequest(
          level: verbose ? LoggingLevel.debug : LoggingLevel.warning,
        ),
      );
      connection.onLog.listen((event) {
        print(
          'Server Log(${event.level.name}): '
          '${event.logger != null ? '[${event.logger}] ' : ''}${event.data}',
        );
      });
    }
  }

  /// Lists all the tools available the [serverConnections].
  Future<List<gemini.Tool>> _listServerCapabilities() async {
    final functions = <gemini.FunctionDeclaration>[];
    for (var connection in serverConnections) {
      for (var tool in (await connection.listTools()).tools) {
        functions.add(
          gemini.FunctionDeclaration(
            tool.name,
            tool.description ?? '',
            _schemaToGeminiSchema(tool.inputSchema),
          ),
        );
        connectionForFunction[tool.name] = connection;
      }
    }
    return [gemini.Tool(functionDeclarations: functions)];
  }

  gemini.Schema _schemaToGeminiSchema(Schema inputSchema, {bool? nullable}) {
    final description = inputSchema.description;

    switch (inputSchema.type) {
      case JsonType.object:
        final objectSchema = inputSchema as ObjectSchema;
        Map<String, gemini.Schema>? properties;
        if (objectSchema.properties case final originalProperties?) {
          properties = {
            for (var entry in originalProperties.entries)
              entry.key: _schemaToGeminiSchema(
                entry.value,
                nullable: objectSchema.required?.contains(entry.key),
              ),
          };
        }
        return gemini.Schema.object(
          description: description,
          properties: properties ?? {},
          nullable: nullable,
        );
      case JsonType.string:
        return gemini.Schema.string(
          description: inputSchema.description,
          nullable: nullable,
        );
      case JsonType.list:
        final listSchema = inputSchema as ListSchema;
        return gemini.Schema.array(
          description: description,
          items: _schemaToGeminiSchema(listSchema.items!),
          nullable: nullable,
        );
      case JsonType.num:
        return gemini.Schema.number(
          description: description,
          nullable: nullable,
        );
      case JsonType.int:
        return gemini.Schema.integer(
          description: description,
          nullable: nullable,
        );
      case JsonType.bool:
        return gemini.Schema.boolean(
          description: description,
          nullable: nullable,
        );
      default:
        throw UnimplementedError(
          'Unimplemented schema type ${inputSchema.type}',
        );
    }
  }
}

final class DashChatBotServer extends MCPServer with ToolsSupport {
  final DashClient client;

  DashChatBotServer(this.client, {required super.channel})
    : super.fromStreamChannel(
        implementation: ServerImplementation(
          name: 'Gemini Chat Bot',
          version: '0.1.0',
        ),
        instructions:
            'This server handles the specific tool interactions built '
            'into the gemini chat bot.',
      ) {
    registerTool(exitTool, (_) async {
      print('goodbye!');
      exit(0);
    });

    registerTool(removeImagesTool, (_) async {
      final oldLength = client.chatHistory.length;
      // TODO: Something more robust than this, maybe just remove them by object
      // reference.
      client.chatHistory.removeWhere(
        (content) => content.parts.first is gemini.DataPart,
      );
      return CallToolResult(
        content: [
          TextContent(
            text:
                'Removed ${oldLength - client.chatHistory.length} images from '
                'the context.',
          ),
        ],
      );
    });
  }

  static final exitTool = Tool(name: 'exit', inputSchema: Schema.object());

  static final removeImagesTool = Tool(
    name: 'removeImagesFromContext',
    description: 'Removes all images from the chat context',
    inputSchema: Schema.object(),
  );
}

final systemInstructions = gemini.Content.system('''
You are a developer assistant for Dart and Flutter apps. Your persona is a cute
blue hummingbird named Dash, and you are also the mascot for the Dart and Flutter
brands. Your personality is extremely cheery and bright, and your tone is always
positive.

You can help developers by connecting into the live state of their apps, helping
them with all aspects of the software development lifecycle.

If a user asks about an error in the app, you should have several tools
available to you to aid in debugging, so make sure to use those.
''');<|MERGE_RESOLUTION|>--- conflicted
+++ resolved
@@ -42,8 +42,6 @@
         help: 'A command to run to start an MCP server',
       )
       ..addFlag(
-<<<<<<< HEAD
-=======
         'auto',
         help:
             'Automatically invoke server tools without requesting human '
@@ -56,7 +54,6 @@
             'the tone of Dash.',
       )
       ..addFlag(
->>>>>>> b7773b2d
         'verbose',
         abbr: 'v',
         help: 'Enables verbose logging for logs from servers.',
