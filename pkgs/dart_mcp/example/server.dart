// Copyright (c) 2025, the Dart project authors.  Please see the AUTHORS file
// for details. All rights reserved. Use of this source code is governed by a
// BSD-style license that can be found in the LICENSE file.

import 'dart:async';
import 'dart:convert';
import 'dart:io' as io;

import 'package:async/async.dart';
import 'package:dart_mcp/server.dart';
import 'package:stream_channel/stream_channel.dart';

void main() {
  DartMCPServer(
    StreamChannel.withCloseGuarantee(io.stdin, io.stdout)
        .transform(StreamChannelTransformer.fromCodec(utf8))
        .transformStream(const LineSplitter())
        .transformSink(
          StreamSinkTransformer.fromHandlers(
            handleData: (data, sink) {
              sink.add('$data\n');
            },
          ),
        ),
  );
}

/// Our actual MCP server.
class DartMCPServer extends MCPServer with ToolsSupport {
  @override
  final ServerImplementation implementation = ServerImplementation(
    name: 'example dart server',
    version: '0.1.0',
  );

  @override
<<<<<<< HEAD
  final instructions = 'A basic tool that can respon with "hello world!"';
=======
  final instructions = 'A basic tool that can respond with "hello world!"';
>>>>>>> 083a4ee9

  DartMCPServer(super.channel) : super.fromStreamChannel();

  @override
  FutureOr<InitializeResult> initialize(InitializeRequest request) {
    registerTool(
      Tool(name: 'hello world', inputSchema: InputSchema()),
      (_) => CallToolResult(content: [TextContent(text: 'hello world!')]),
    );
    return super.initialize(request);
  }
}<|MERGE_RESOLUTION|>--- conflicted
+++ resolved
@@ -34,11 +34,7 @@
   );
 
   @override
-<<<<<<< HEAD
-  final instructions = 'A basic tool that can respon with "hello world!"';
-=======
   final instructions = 'A basic tool that can respond with "hello world!"';
->>>>>>> 083a4ee9
 
   DartMCPServer(super.channel) : super.fromStreamChannel();
 
