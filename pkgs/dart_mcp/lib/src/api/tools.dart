--- conflicted
+++ resolved
@@ -62,13 +62,8 @@
     if (meta != null) '_meta': meta,
   });
 
-<<<<<<< HEAD
   /// The returned content, either [TextContent], [ImageContent],
   /// [AudioContent], [ResourceLink] or [EmbeddedResource].
-  List<Content> get content => (_value['content'] as List).cast<Content>();
-=======
-  /// The type of content, either [TextContent], [ImageContent],
-  /// or [EmbeddedResource],
   List<Content> get content {
     final content = (_value['content'] as List?)?.cast<Content>();
     if (content == null) {
@@ -76,7 +71,6 @@
     }
     return content;
   }
->>>>>>> 18d42e82
 
   /// The content as structured output, if the [Tool] declared an
   /// `outputSchema`.
@@ -169,16 +163,6 @@
 
   /// A JSON [ObjectSchema] object defining the expected parameters for the
   /// tool.
-<<<<<<< HEAD
-  ObjectSchema get inputSchema => _value['inputSchema'] as ObjectSchema;
-
-  /// An optional JSON [ObjectSchema] object defining the expected schema of the
-  /// tool output.
-  ///
-  /// If the `outputSchema` is specified, then the output from the tool must
-  /// conform to the schema.
-  ObjectSchema get outputSchema => _value['outputSchema'] as ObjectSchema;
-=======
   ObjectSchema get inputSchema {
     final inputSchema = _value['inputSchema'] as ObjectSchema?;
     if (inputSchema == null) {
@@ -186,7 +170,13 @@
     }
     return inputSchema;
   }
->>>>>>> 18d42e82
+
+  /// An optional JSON [ObjectSchema] object defining the expected schema of the
+  /// tool output.
+  ///
+  /// If the `outputSchema` is specified, then the output from the tool must
+  /// conform to the schema.
+  ObjectSchema get outputSchema => _value['outputSchema'] as ObjectSchema;
 }
 
 /// Additional properties describing a Tool to clients.
