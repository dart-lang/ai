// Copyright (c) 2025, the Dart project authors.  Please see the AUTHORS file
// for details. All rights reserved. Use of this source code is governed by a
// BSD-style license that can be found in the LICENSE file.

import 'dart:async';
import 'dart:collection';
import 'dart:convert';
// TODO: Refactor to drop this dependency?
import 'dart:io';

import 'package:async/async.dart' hide Result;
import 'package:json_rpc_2/json_rpc_2.dart';
import 'package:meta/meta.dart';
import 'package:stream_channel/stream_channel.dart';

import '../api/api.dart';
import '../shared.dart';

part 'roots_support.dart';
part 'sampling_support.dart';

/// The base class for MCP clients.
///
/// Can be directly constructed or extended with additional classes.
///
/// Adding [capabilities] is done through additional support mixins such as
/// [RootsSupport].
///
/// Override the [initialize] function to perform setup logic inside mixins,
/// this will be invoked at the end of base class constructor.
base class MCPClient {
  /// A description of the client sent to servers during initialization.
  final ClientImplementation implementation;

  MCPClient(this.implementation) {
    initialize();
  }

  /// Lifecycle method called in the base class constructor.
  ///
  /// Used to modify the [capabilities] of this client from mixins, or perform
  /// any other initialization that is required.
  void initialize() {}

  /// The capabilities of this client.
  ///
  /// This can be modified by overriding the [initialize] method.
  final ClientCapabilities capabilities = ClientCapabilities();

  @visibleForTesting
  final Set<ServerConnection> connections = {};

  /// Connect to a new MCP server by invoking [command] with [arguments] and
  /// talking to that process over stdin/stdout.
  Future<ServerConnection> connectStdioServer(
    String command,
    List<String> arguments,
  ) async {
    var process = await Process.start(command, arguments);
    var channel = StreamChannel.withCloseGuarantee(
      process.stdout,
      process.stdin,
    )
        .transform(StreamChannelTransformer.fromCodec(utf8))
        .transformStream(const LineSplitter())
        .transformSink(
<<<<<<< HEAD
      StreamSinkTransformer.fromHandlers(
        handleData: (data, sink) {
          sink.add('$data\n');
        },
      ),
    );
    return connectServer(name, channel);
=======
          StreamSinkTransformer.fromHandlers(
            handleData: (data, sink) {
              sink.add('$data\n');
            },
          ),
        );
    return connectServer(channel);
>>>>>>> a106f0b4
  }

  /// Returns a connection for an MCP server using a [channel], which is already
  /// established.
  ServerConnection connectServer(StreamChannel<String> channel) {
    // For type promotion in this function.
    var self = this;

    var connection = ServerConnection.fromStreamChannel(
      channel,
      rootsSupport: self is RootsSupport ? self : null,
      samplingSupport: self is SamplingSupport ? self : null,
    );
    connections.add(connection);
    channel.sink.done.then((_) => connections.remove(connection));
    return connection;
  }

  /// Shuts down all active server connections.
  Future<void> shutdown() async {
    final connections = this.connections.toList();
    this.connections.clear();
    await Future.wait([
      for (var connection in connections) connection.shutdown(),
    ]);
  }
}

/// An active server connection.
base class ServerConnection extends MCPBase {
  /// The [ServerImplementation] returned from the [initialize] request.
  ///
  /// Only assigned after [initialize] has successfully completed.
  late ServerImplementation serverInfo;

  /// Emits an event any time the server notifies us of a change to the list of
  /// prompts it supports.
  ///
  /// This is a broadcast stream, events are not buffered and only future events
  /// are given.
  Stream<PromptListChangedNotification> get promptListChanged =>
      _promptListChangedController.stream;
  final _promptListChangedController =
      StreamController<PromptListChangedNotification>.broadcast();

  /// Emits an event any time the server notifies us of a change to the list of
  /// tools it supports.
  ///
  /// This is a broadcast stream, events are not buffered and only future events
  /// are given.
  Stream<ToolListChangedNotification> get toolListChanged =>
      _toolListChangedController.stream;
  final _toolListChangedController =
      StreamController<ToolListChangedNotification>.broadcast();

  /// Emits an event any time the server notifies us of a change to the list of
  /// resources it supports.
  ///
  /// This is a broadcast stream, events are not buffered and only future events
  /// are given.
  Stream<ResourceListChangedNotification> get resourceListChanged =>
      _resourceListChangedController.stream;
  final _resourceListChangedController =
      StreamController<ResourceListChangedNotification>.broadcast();

  /// Emits an event any time the server notifies us of a change to a resource
  /// that this client has subscribed to.
  ///
  /// This is a broadcast stream, events are not buffered and only future events
  /// are given.
  Stream<ResourceUpdatedNotification> get resourceUpdated =>
      _resourceUpdatedController.stream;
  final _resourceUpdatedController =
      StreamController<ResourceUpdatedNotification>.broadcast();

  /// Emits an event any time the server sends a log message.
  ///
  /// This is a broadcast stream, events are not buffered and only future events
  /// are given.
  Stream<LoggingMessageNotification> get onLog => _logController.stream;
  final _logController =
      StreamController<LoggingMessageNotification>.broadcast();

  /// A 1:1 connection from a client to a server using [channel].
  ///
  /// If the client supports "roots", then it should provide an implementation
  /// through [rootsSupport].
  ///
  /// If the client supports "sampling", then it should provide an
  /// implementation through [samplingSupport].
  ServerConnection.fromStreamChannel(
    StreamChannel<String> channel, {
    RootsSupport? rootsSupport,
    SamplingSupport? samplingSupport,
  }) : super(Peer(channel)) {
    if (rootsSupport != null) {
      registerRequestHandler(
        ListRootsRequest.methodName,
        rootsSupport.handleListRoots,
      );
    }

    if (samplingSupport != null) {
      registerRequestHandler(
        CreateMessageRequest.methodName,
        (CreateMessageRequest request) =>
            samplingSupport.handleCreateMessage(request, serverInfo),
      );
    }

    registerNotificationHandler(
      PromptListChangedNotification.methodName,
      _promptListChangedController.sink.add,
    );

    registerNotificationHandler(
      ToolListChangedNotification.methodName,
      _toolListChangedController.sink.add,
    );

    registerNotificationHandler(
      ResourceListChangedNotification.methodName,
      _resourceListChangedController.sink.add,
    );

    registerNotificationHandler(
      ResourceUpdatedNotification.methodName,
      _resourceUpdatedController.sink.add,
    );

    registerNotificationHandler(
      LoggingMessageNotification.methodName,
      _logController.sink.add,
    );
  }

  /// Close all connections and streams so the process can cleanly exit.
  @override
  Future<void> shutdown() async {
    await Future.wait([
      super.shutdown(),
      _promptListChangedController.close(),
      _toolListChangedController.close(),
      _resourceListChangedController.close(),
      _resourceUpdatedController.close(),
      _logController.close(),
    ]);
  }

  /// Called after a successful call to [initialize].
  void notifyInitialized(InitializedNotification notification) =>
      sendNotification(InitializedNotification.methodName, notification);

  /// Initializes the server, this should be done before anything else.
  ///
  /// The client must call [notifyInitialized] after receiving and accepting
  /// this response.
  Future<InitializeResult> initialize(InitializeRequest request) async {
    final response = await sendRequest<InitializeResult>(
      InitializeRequest.methodName,
      request,
    );
    serverInfo = response.serverInfo;
    return response;
  }

  /// List all the tools from this server.
  Future<ListToolsResult> listTools([ListToolsRequest? request]) =>
      sendRequest(ListToolsRequest.methodName, request);

  /// Invokes a [Tool] returned from the [ListToolsResult].
  Future<CallToolResult> callTool(CallToolRequest request) =>
      sendRequest(CallToolRequest.methodName, request);

  /// Lists all the resources from this server.
  Future<ListResourcesResult> listResources(ListResourcesRequest request) =>
      sendRequest(ListResourcesRequest.methodName, request);

  /// Reads a [Resource] returned from the [ListResourcesResult].
  Future<ReadResourceResult> readResource(ReadResourceRequest request) =>
      sendRequest(ReadResourceRequest.methodName, request);

  /// Lists all the prompts from this server.
  Future<ListPromptsResult> listPrompts(ListPromptsRequest request) =>
      sendRequest(ListPromptsRequest.methodName, request);

  /// Gets the requested [Prompt] from the server.
  Future<GetPromptResult> getPrompt(GetPromptRequest request) =>
      sendRequest(GetPromptRequest.methodName, request);

  /// Subscribes this client to a resource by URI (at `request.uri`).
  ///
  /// Updates will come on the [resourceUpdated] stream.
  Future<void> subscribeResource(SubscribeRequest request) =>
      sendRequest(SubscribeRequest.methodName, request);

  /// Unsubscribes this client to a resource by URI (at `request.uri`).
  ///
  /// Updates will come on the [resourceUpdated] stream.
  Future<void> unsubscribeResource(UnsubscribeRequest request) =>
      sendRequest(UnsubscribeRequest.methodName, request);

  /// Sends a request to change the current logging level.
  ///
  /// Completes when the response is received.
  Future<void> setLogLevel(SetLevelRequest request) =>
      sendRequest(SetLevelRequest.methodName, request);

  /// Sends a request to get completions from the server.
  ///
  /// Clients should debounce their calls to this API to avoid overloading the
  /// server.
  ///
  // TODO: Implement automatic debouncing.
  Future<CompleteResult> requestCompletions(CompleteRequest request) =>
      sendRequest(CompleteRequest.methodName, request);
}<|MERGE_RESOLUTION|>--- conflicted
+++ resolved
@@ -58,21 +58,12 @@
   ) async {
     var process = await Process.start(command, arguments);
     var channel = StreamChannel.withCloseGuarantee(
-      process.stdout,
-      process.stdin,
-    )
+          process.stdout,
+          process.stdin,
+        )
         .transform(StreamChannelTransformer.fromCodec(utf8))
         .transformStream(const LineSplitter())
         .transformSink(
-<<<<<<< HEAD
-      StreamSinkTransformer.fromHandlers(
-        handleData: (data, sink) {
-          sink.add('$data\n');
-        },
-      ),
-    );
-    return connectServer(name, channel);
-=======
           StreamSinkTransformer.fromHandlers(
             handleData: (data, sink) {
               sink.add('$data\n');
@@ -80,7 +71,6 @@
           ),
         );
     return connectServer(channel);
->>>>>>> a106f0b4
   }
 
   /// Returns a connection for an MCP server using a [channel], which is already
