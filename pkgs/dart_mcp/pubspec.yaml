--- conflicted
+++ resolved
@@ -1,9 +1,5 @@
 name: dart_mcp
-<<<<<<< HEAD
-=======
 description: A package for making MCP servers and clients.
-publish_to: none
->>>>>>> 365ab8c0
 version: 0.1.0-wip
 environment:
   sdk: ^3.6.1 # The version of dart in the current flutter stable
