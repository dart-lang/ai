// Copyright (c) 2025, the Dart project authors.  Please see the AUTHORS file
// for details. All rights reserved. Use of this source code is governed by a
// BSD-style license that can be found in the LICENSE file.

import 'package:dart_mcp/client.dart';
import 'package:test/test.dart';

import '../test_utils.dart';

void main() {
  test('protocol versions can be compared', () {
    expect(
      ProtocolVersion.latestSupported > ProtocolVersion.oldestSupported,
      true,
    );
    expect(
      ProtocolVersion.latestSupported >= ProtocolVersion.oldestSupported,
      true,
    );
    expect(
      ProtocolVersion.latestSupported < ProtocolVersion.oldestSupported,
      false,
    );
    expect(
      ProtocolVersion.latestSupported <= ProtocolVersion.oldestSupported,
      false,
    );

    expect(
      ProtocolVersion.oldestSupported > ProtocolVersion.latestSupported,
      false,
    );
    expect(
      ProtocolVersion.oldestSupported >= ProtocolVersion.latestSupported,
      false,
    );
    expect(
      ProtocolVersion.oldestSupported < ProtocolVersion.latestSupported,
      true,
    );
    expect(
      ProtocolVersion.oldestSupported <= ProtocolVersion.latestSupported,
      true,
    );

    expect(
      ProtocolVersion.latestSupported <= ProtocolVersion.latestSupported,
      true,
    );
    expect(
      ProtocolVersion.latestSupported >= ProtocolVersion.latestSupported,
      true,
    );
    expect(
      ProtocolVersion.latestSupported < ProtocolVersion.latestSupported,
      false,
    );
    expect(
      ProtocolVersion.latestSupported > ProtocolVersion.latestSupported,
      false,
    );
  });
<<<<<<< HEAD
  group('negotiation', () {
    test('client and server respect negotiated protocol version', () async {
      final environment = TestEnvironment(TestMCPClient(), TestMCPServer.new);
      final serverConnection = environment.serverConnection;
      final initializeResult = await serverConnection.initialize(
        InitializeRequest(
          protocolVersion: ProtocolVersion.oldestSupported,
          capabilities: environment.client.capabilities,
          clientInfo: environment.client.implementation,
        ),
      );
      expect(initializeResult.protocolVersion, ProtocolVersion.oldestSupported);
      expect(serverConnection.protocolVersion, ProtocolVersion.oldestSupported);
=======

  group('API object validation', () {
    test('throws when required fields are missing', () {
      final empty = <String, Object?>{};

      // Initialization
      expect(
        () => (empty as InitializeRequest).capabilities,
        throwsArgumentError,
      );
      expect(
        () => (empty as InitializeRequest).clientInfo,
        throwsArgumentError,
      );

      // Tools
      expect(() => (empty as CallToolRequest).name, throwsArgumentError);

      // Resources
      expect(() => (empty as ReadResourceRequest).uri, throwsArgumentError);
      expect(() => (empty as SubscribeRequest).uri, throwsArgumentError);
      expect(() => (empty as UnsubscribeRequest).uri, throwsArgumentError);

      // Roots
      expect(() => (empty as ListRootsResult).roots, throwsArgumentError);

      // Prompts
      expect(() => (empty as GetPromptRequest).name, throwsArgumentError);

      // Completions
      expect(() => (empty as CompleteRequest).ref, throwsArgumentError);
      expect(() => (empty as CompleteRequest).argument, throwsArgumentError);

      // Logging
      expect(() => (empty as SetLevelRequest).level, throwsArgumentError);

      // Sampling
      expect(
        () => (empty as CreateMessageRequest).messages,
        throwsArgumentError,
      );
      expect(
        () => (empty as CreateMessageRequest).maxTokens,
        throwsArgumentError,
      );
>>>>>>> 8e3365f7
    });
  });
}<|MERGE_RESOLUTION|>--- conflicted
+++ resolved
@@ -60,7 +60,6 @@
       false,
     );
   });
-<<<<<<< HEAD
   group('negotiation', () {
     test('client and server respect negotiated protocol version', () async {
       final environment = TestEnvironment(TestMCPClient(), TestMCPServer.new);
@@ -74,7 +73,8 @@
       );
       expect(initializeResult.protocolVersion, ProtocolVersion.oldestSupported);
       expect(serverConnection.protocolVersion, ProtocolVersion.oldestSupported);
-=======
+    });
+  });
 
   group('API object validation', () {
     test('throws when required fields are missing', () {
@@ -120,7 +120,6 @@
         () => (empty as CreateMessageRequest).maxTokens,
         throwsArgumentError,
       );
->>>>>>> 8e3365f7
     });
   });
 }