--- conflicted
+++ resolved
@@ -10,13 +10,10 @@
   resources or resource links (when reading a directory).
 - Add `additionalProperties: false` to most schemas so they provide better
   errors when invoked with incorrect arguments.
-<<<<<<< HEAD
+- Add `DartMcpServer.samplingRequest` service extension method to send a sampling
+  request over DTD.
 - Fix the `timeout` parameter for the flutter_driver tool to be a String,
   matching the underlying expected type (issue #330).
-=======
-- Add `DartMcpServer.samplingRequest` service extension method to send a sampling
-  request over DTD.
->>>>>>> 12beb9ab
 
 # 0.1.1 (Dart SDK 3.10.0)
 
