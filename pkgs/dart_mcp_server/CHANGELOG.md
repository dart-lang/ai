# 0.1.0 (Dart SDK 3.8.0) - WP

* Add documentation/homepage/repository links to pub results.
* Handle relative paths under roots without trailing slashes.
* Fix executable paths for dart/flutter on windows.
* Pass the provided root instead of the resolved root for project type detection.
* Be more flexible about roots by comparing canonicalized paths.
* Create the working dir if it doesn't exist.
* Add the --platform and --empty arguments to the flutter create tool.
* Invoke dart/flutter in a more robust way.
* Remove qualifiedNames from the pub dev api search.
* Flutter/Dart create tool.
* Limit the tokens returned by the runtime errors tool/resource.
* Add RootsFallbackSupport mixin.
* Fix error handling around stream listeners.
* Add a 'pub-dev-search' mcp tool.
* Drop pubspec-parse, use yaml instead.
* Handle failing to listen to vm service streams during startup.
* Add tool for enabling/disabling the widget selector.
* Add a tool to get the active cursor location.
* Add hover tool support.
* Add a test command and project detection.
* Add signature_help tool.
* Add runtime errors resource and tool to clear errors.
* Require roots for all CLI tools.
* Require roots to be set for analyzer tools.
* Add debug logs for when DTD sees Editor.getDebugSessions get registered.
* Add tool annotations to tools.
* Implement a tool to resolve workspace symbols based on a query.
* Add a dart pub tool.
* Update analyze tool to use LSP, simplify tool.
* Add tool for getting the selected widget.
* Handle missing roots capability better.
* Add `get_widget_tree` tool.
* Add a tool for getting runtime errors.
* Add Dart CLI tool support.
* Add a hot reload tool.
* Add basic analysis support.
* Add the beginnings of a Dart tooling MCP server.
* Instruct clients to prefer MCP tools over running tools in the shell.
* Reduce output size of `run_tests` tool to save on input tokens.
* Add `--log-file` argument to log all protocol traffic to a file.
* Improve error text for failed DTD connections as well as the tool description.
* Add support for injecting an `Analytics` instance to track usage.
<<<<<<< HEAD
* Listen to the new DTD `ConnectedApp` service instead of the `Editor.DebugSessions`
  service, when available.
=======
* Add `arg_parser.dart` public library with minimal deps to be used by the dart tool.
>>>>>>> c230aaa0
<|MERGE_RESOLUTION|>--- conflicted
+++ resolved
@@ -42,9 +42,6 @@
 * Add `--log-file` argument to log all protocol traffic to a file.
 * Improve error text for failed DTD connections as well as the tool description.
 * Add support for injecting an `Analytics` instance to track usage.
-<<<<<<< HEAD
 * Listen to the new DTD `ConnectedApp` service instead of the `Editor.DebugSessions`
   service, when available.
-=======
-* Add `arg_parser.dart` public library with minimal deps to be used by the dart tool.
->>>>>>> c230aaa0
+* Add `arg_parser.dart` public library with minimal deps to be used by the dart tool.