--- conflicted
+++ resolved
@@ -40,8 +40,5 @@
 * Instruct clients to prefer MCP tools over running tools in the shell.
 * Reduce output size of `run_tests` tool to save on input tokens.
 * Add `--log-file` argument to log all protocol traffic to a file.
-<<<<<<< HEAD
-* Add support for injecting an `Analytics` instance to track usage.
-=======
 * Improve error text for failed DTD connections as well as the tool description.
->>>>>>> 3ab94829
+* Add support for injecting an `Analytics` instance to track usage.