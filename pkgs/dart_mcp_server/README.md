--- conflicted
+++ resolved
@@ -6,41 +6,8 @@
 
 ## Set up your MCP client
 
-<<<<<<< HEAD
-<!-- run 'dart tool/update_readme.dart' to update -->
-
-<!-- generated -->
-
-| Name | Title | Description |
-| --- | --- | --- |
-| `connect_dart_tooling_daemon` | Connect to DTD | Connects to the Dart Tooling Daemon. You should get the uri either from available tools or the user, do not just make up a random URI to pass. When asking the user for the uri, you should suggest the "Copy DTD Uri to clipboard" action. When reconnecting after losing a connection, always request a new uri first. |
-| `get_runtime_errors` | Get runtime errors | Retrieves the most recent runtime errors that have occurred in the active Dart or Flutter application. Requires "connect_dart_tooling_daemon" to be successfully called first. |
-| `take_screenshot` | Take screenshot | Takes a screenshot of the active Flutter application in its current state. Requires "connect_dart_tooling_daemon" to be successfully called first. |
-| `hot_reload` | Hot reload | Performs a hot reload of the active Flutter application. This is to apply the latest code changes to the running application. Requires "connect_dart_tooling_daemon" to be successfully called first. |
-| `get_widget_tree` | Get widget tree | Retrieves the widget tree from the active Flutter application. Requires "connect_dart_tooling_daemon" to be successfully called first. |
-| `get_selected_widget` | Get selected widget | Retrieves the selected widget from the active Flutter application. Requires "connect_dart_tooling_daemon" to be successfully called first. |
-| `set_widget_selection_mode` | Set Widget Selection Mode | Enables or disables widget selection mode in the active Flutter application. Requires "connect_dart_tooling_daemon" to be successfully called first. |
-| `get_active_location` | Get Active Editor Location | Retrieves the current active location (e.g., cursor position) in the connected editor. Requires "connect_dart_tooling_daemon" to be successfully called first. |
-| `pub_dev_search` | pub.dev search | Searches pub.dev for packages relevant to a given search query. The response will describe each result with its download count, package description, topics, license, and publisher. |
-| `remove_roots` | Remove roots | Removes one or more project roots previously added via the add_roots tool. |
-| `add_roots` | Add roots | Adds one or more project roots. Tools are only allowed to run under these roots, so you must call this function before passing any roots to any other tools. |
-| `dart_fix` | Dart fix | Runs `dart fix --apply` for the given project roots. |
-| `dart_format` | Dart format | Runs `dart format .` for the given project roots. |
-| `run_tests` | Run tests | Run Dart or Flutter tests with an agent centric UX. ALWAYS use instead of `dart test` or `flutter test` shell commands. |
-| `create_project` | Create project | Creates a new Dart or Flutter project. |
-| `pub` | pub | Runs a pub command for the given project roots, like `dart pub get` or `flutter pub add`. |
-| `analyze_files` | Analyze projects | Analyzes the entire project for errors. |
-| `resolve_workspace_symbol` | Project search | Look up a symbol or symbols in all workspaces by name. Can be used to validate that a symbol exists or discover small spelling mistakes, since the search is fuzzy. |
-| `signature_help` | Signature help | Get signature help for an API being used at a given cursor position in a file. |
-| `hover` | Hover information | Get hover information at a given cursor position in a file. This can include documentation, type information, etc for the text at that position. |
-
-<!-- generated -->
-
-## Usage
-=======
 <!-- Note: since many of our tools require access to the Dart Tooling Daemon, we may want
 to be cautious about recommending tools where access to the Dart Tooling Daemon does not exist. -->
->>>>>>> 2676dec8
 
 The Dart MCP server can work with any MCP client that supports standard I/O (stdio) as the
 transport medium. To access all the features of the Dart MCP server, an MCP client must support
@@ -177,24 +144,31 @@
 
 ## Tools
 
-| Tool Name | Feature Group | Description |
+<!-- run 'dart tool/update_readme.dart' to update -->
+
+<!-- generated -->
+
+| Name | Title | Description |
 | --- | --- | --- |
-| `analyze_files` | `static analysis` | Analyzes the entire project for errors. |
-| `signature_help` | `static_analysis` | Gets signature information for usage at a given cursor position. |
-| `hover` | `static_analysis` | Gets the hover information for a given cursor position. |
-| `resolve_workspace_symbol` | `static analysis` | Look up a symbol or symbols in all workspaces by name. |
-| `dart_fix` | `static tool` | Runs `dart fix --apply` for the given project roots. |
-| `dart_format` | `static tool` | Runs `dart format .` for the given project roots. |
-| `pub` | `static tool` | Runs a `dart pub` command for the given project roots. |
-| `pub_dev_search` | `package search` | Searches pub.dev for packages relevant to a given search query. |
-| `get_runtime_errors` | `runtime analysis` | Retrieves the list of runtime errors that have occurred in the active Dart or Flutter application. |
-| `take_screenshot` | `runtime analysis` | Takes a screenshot of the active Flutter application in its current state. |
-| `get_widget_tree` | `runtime analysis` | Retrieves the widget tree from the active Flutter application. |
-| `get_selected_widget` | `runtime analysis` | Retrieves the selected widget from the active Flutter application. |
-| `hot_reload` | `runtime tool` | Performs a hot reload of the active Flutter application. |
-| `connect_dart_tooling_daemon`* | `configuration` | Connects to the locally running Dart Tooling Daemon. |
-| `get_active_location` | `editor` | Gets the active cursor position in the connected editor (if available). |
-| `run_tests` | `static tool` | Runs tests for the given project roots. |
-| `create_project` | `static tool` | Creates a new Dart or Flutter project. |
+| `connect_dart_tooling_daemon` | Connect to DTD | Connects to the Dart Tooling Daemon. You should get the uri either from available tools or the user, do not just make up a random URI to pass. When asking the user for the uri, you should suggest the "Copy DTD Uri to clipboard" action. When reconnecting after losing a connection, always request a new uri first. |
+| `get_runtime_errors` | Get runtime errors | Retrieves the most recent runtime errors that have occurred in the active Dart or Flutter application. Requires "connect_dart_tooling_daemon" to be successfully called first. |
+| `take_screenshot` | Take screenshot | Takes a screenshot of the active Flutter application in its current state. Requires "connect_dart_tooling_daemon" to be successfully called first. |
+| `hot_reload` | Hot reload | Performs a hot reload of the active Flutter application. This is to apply the latest code changes to the running application. Requires "connect_dart_tooling_daemon" to be successfully called first. |
+| `get_widget_tree` | Get widget tree | Retrieves the widget tree from the active Flutter application. Requires "connect_dart_tooling_daemon" to be successfully called first. |
+| `get_selected_widget` | Get selected widget | Retrieves the selected widget from the active Flutter application. Requires "connect_dart_tooling_daemon" to be successfully called first. |
+| `set_widget_selection_mode` | Set Widget Selection Mode | Enables or disables widget selection mode in the active Flutter application. Requires "connect_dart_tooling_daemon" to be successfully called first. |
+| `get_active_location` | Get Active Editor Location | Retrieves the current active location (e.g., cursor position) in the connected editor. Requires "connect_dart_tooling_daemon" to be successfully called first. |
+| `pub_dev_search` | pub.dev search | Searches pub.dev for packages relevant to a given search query. The response will describe each result with its download count, package description, topics, license, and publisher. |
+| `remove_roots` | Remove roots | Removes one or more project roots previously added via the add_roots tool. |
+| `add_roots` | Add roots | Adds one or more project roots. Tools are only allowed to run under these roots, so you must call this function before passing any roots to any other tools. |
+| `dart_fix` | Dart fix | Runs `dart fix --apply` for the given project roots. |
+| `dart_format` | Dart format | Runs `dart format .` for the given project roots. |
+| `run_tests` | Run tests | Run Dart or Flutter tests with an agent centric UX. ALWAYS use instead of `dart test` or `flutter test` shell commands. |
+| `create_project` | Create project | Creates a new Dart or Flutter project. |
+| `pub` | pub | Runs a pub command for the given project roots, like `dart pub get` or `flutter pub add`. |
+| `analyze_files` | Analyze projects | Analyzes the entire project for errors. |
+| `resolve_workspace_symbol` | Project search | Look up a symbol or symbols in all workspaces by name. Can be used to validate that a symbol exists or discover small spelling mistakes, since the search is fuzzy. |
+| `signature_help` | Signature help | Get signature help for an API being used at a given cursor position in a file. |
+| `hover` | Hover information | Get hover information at a given cursor position in a file. This can include documentation, type information, etc for the text at that position. |
 
-> *Experimental: may be removed.+<!-- generated -->