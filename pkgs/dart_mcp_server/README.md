--- conflicted
+++ resolved
@@ -135,7 +135,6 @@
 
 | Tool Name | Title | Description |
 | --- | --- | --- |
-<<<<<<< HEAD
 | `connect_dart_tooling_daemon` | Connect to DTD | Connects to the Dart Tooling Daemon. You should get the uri either from available tools or the user, do not just make up a random URI to pass. When asking the user for the uri, you should suggest the "Copy DTD Uri to clipboard" action. When reconnecting after losing a connection, always request a new uri first. |
 | `get_runtime_errors` | Get runtime errors | Retrieves the most recent runtime errors that have occurred in the active Dart or Flutter application. Requires "connect_dart_tooling_daemon" to be successfully called first. |
 | `take_screenshot` | Take screenshot | Takes a screenshot of the active Flutter application in its current state. Requires "connect_dart_tooling_daemon" to be successfully called first. |
@@ -157,24 +156,4 @@
 | `signature_help` | Signature help | Get signature help for an API being used at a given cursor position in a file. |
 | `hover` | Hover information | Get hover information at a given cursor position in a file. This can include documentation, type information, etc for the text at that position. |
 
-<!-- generated -->
-=======
-| `analyze_files` | `static analysis` | Analyzes the entire project for errors. |
-| `signature_help` | `static_analysis` | Gets signature information for usage at a given cursor position. |
-| `hover` | `static_analysis` | Gets the hover information for a given cursor position. |
-| `resolve_workspace_symbol` | `static analysis` | Look up a symbol or symbols in all workspaces by name. |
-| `dart_fix` | `static tool` | Runs `dart fix --apply` for the given project roots. |
-| `dart_format` | `static tool` | Runs `dart format .` for the given project roots. |
-| `pub` | `static tool` | Runs a `dart pub` command for the given project roots. |
-| `pub_dev_search` | `package search` | Searches pub.dev for packages relevant to a given search query. |
-| `get_runtime_errors` | `runtime analysis` | Retrieves the list of runtime errors that have occurred in the active Dart or Flutter application. |
-| `get_widget_tree` | `runtime analysis` | Retrieves the widget tree from the active Flutter application. |
-| `get_selected_widget` | `runtime analysis` | Retrieves the selected widget from the active Flutter application. |
-| `hot_reload` | `runtime tool` | Performs a hot reload of the active Flutter application. |
-| `connect_dart_tooling_daemon`* | `configuration` | Connects to the locally running Dart Tooling Daemon. |
-| `get_active_location` | `editor` | Gets the active cursor position in the connected editor (if available). |
-| `run_tests` | `static tool` | Runs tests for the given project roots. |
-| `create_project` | `static tool` | Creates a new Dart or Flutter project. |
-
-> *Experimental: may be removed.
->>>>>>> 2541b6cf
+<!-- generated -->