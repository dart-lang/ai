--- conflicted
+++ resolved
@@ -110,8 +110,7 @@
           log(LoggingLevel.warning, line, logger: 'DartLanguageServer');
         });
 
-<<<<<<< HEAD
-    _lspConnection = Peer(lspChannel(_lspServer.stdout, _lspServer.stdin))
+    final lspConnection = Peer(lspChannel(lspServer.stdout, lspServer.stdin))
       ..registerMethod(
         lsp.Method.textDocument_publishDiagnostics.toString(),
         _handleDiagnostics,
@@ -123,22 +122,7 @@
           () => 'Unhandled LSP message: ${params.method} - ${params.asMap}',
         );
       });
-=======
-    final lspConnection =
-        Peer(lspChannel(lspServer.stdout, lspServer.stdin))
-          ..registerMethod(
-            lsp.Method.textDocument_publishDiagnostics.toString(),
-            _handleDiagnostics,
-          )
-          ..registerMethod(r'$/analyzerStatus', _handleAnalyzerStatus)
-          ..registerFallback((Parameters params) {
-            log(
-              LoggingLevel.debug,
-              () => 'Unhandled LSP message: ${params.method} - ${params.asMap}',
-            );
-          });
     _lspConnection = lspConnection;
->>>>>>> 7d7e7f95
 
     unawaited(lspConnection.listen());
 
