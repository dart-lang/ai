// Copyright (c) 2025, the Dart project authors.  Please see the AUTHORS file
// for details. All rights reserved. Use of this source code is governed by a
// BSD-style license that can be found in the LICENSE file.

import 'dart:async';
import 'dart:convert';
import 'dart:io' as io;

import 'package:async/async.dart';
import 'package:dart_mcp/server.dart';
import 'package:file/file.dart';
import 'package:file/local.dart';
import 'package:meta/meta.dart';
import 'package:process/process.dart';
import 'package:stream_channel/stream_channel.dart';
import 'package:unified_analytics/unified_analytics.dart';

import 'arg_parser.dart';
import 'mixins/analyzer.dart';
import 'mixins/dash_cli.dart';
import 'mixins/dtd.dart';
import 'mixins/pub.dart';
import 'mixins/pub_dev_search.dart';
import 'mixins/roots_fallback_support.dart';
import 'utils/analytics.dart';
import 'utils/file_system.dart';
import 'utils/process_manager.dart';
import 'utils/sdk.dart';

/// An MCP server for Dart and Flutter tooling.
final class DartMCPServer extends MCPServer
    with
        LoggingSupport,
        ToolsSupport,
        ResourcesSupport,
        RootsTrackingSupport,
        RootsFallbackSupport,
        DartAnalyzerSupport,
        DashCliSupport,
        PubSupport,
        PubDevSupport,
        DartToolingDaemonSupport
    implements
        AnalyticsSupport,
        ProcessManagerSupport,
        FileSystemSupport,
        SdkSupport {
  DartMCPServer(
    super.channel, {
    required this.sdk,
    this.analytics,
    @visibleForTesting this.processManager = const LocalProcessManager(),
    @visibleForTesting this.fileSystem = const LocalFileSystem(),
    this.forceRootsFallback = false,
    super.protocolLogSink,
  }) : super.fromStreamChannel(
         implementation: Implementation(
           name: 'dart and flutter tooling',
           version: '0.1.0',
         ),
         instructions:
             'This server helps to connect Dart and Flutter developers to '
             'their development tools and running applications.\n'
             'IMPORTANT: Prefer using an MCP tool provided by this server '
             'over using tools directly in a shell.',
       );

  /// Runs the MCP server given command line arguments and an optional
  /// [Analytics] instance.
  ///
  /// Returns a [Future] that completes with an exit code after the server has
  /// shut down.
  static Future<int> run(List<String> args, {Analytics? analytics}) async {
    final parsedArgs = argParser.parse(args);
    if (parsedArgs.flag(helpFlag)) {
      print(argParser.usage);
      return 0;
    }

    DartMCPServer? server;
    final dartSdkPath =
        parsedArgs.option(dartSdkOption) ?? io.Platform.environment['DART_SDK'];
    final flutterSdkPath =
        parsedArgs.option(flutterSdkOption) ??
        io.Platform.environment['FLUTTER_SDK'];
    final logFilePath = parsedArgs.option(logFileOption);
    final logFileSink = logFilePath == null
        ? null
        : _createLogSink(io.File(logFilePath));
    runZonedGuarded(
      () {
        server = DartMCPServer(
          StreamChannel.withCloseGuarantee(io.stdin, io.stdout)
              .transform(StreamChannelTransformer.fromCodec(utf8))
              .transformStream(const LineSplitter())
              .transformSink(
                StreamSinkTransformer.fromHandlers(
                  handleData: (data, sink) {
                    sink.add('$data\n');
                  },
                ),
              ),
          forceRootsFallback: parsedArgs.flag(forceRootsFallbackFlag),
          sdk: Sdk.find(
            dartSdkPath: dartSdkPath,
            flutterSdkPath: flutterSdkPath,
          ),
          analytics: analytics,
          protocolLogSink: logFileSink,
        )..done.whenComplete(() => logFileSink?.close());
      },
      (e, s) {
        if (server != null) {
          try {
            // Log unhandled errors to the client, if we managed to connect.
            server!.log(LoggingLevel.error, '$e\n$s');
          } catch (_) {}
        } else {
          // Otherwise log to stderr.
          io.stderr
            ..writeln(e)
            ..writeln(s);
        }
      },
      zoneSpecification: ZoneSpecification(
        print: (_, _, _, value) {
          if (server != null) {
            try {
              // Don't allow `print` since this breaks stdio communication, but
              // if we have a server we do log messages to the client.
              server!.log(LoggingLevel.info, value);
            } catch (_) {}
          }
        },
      ),
    );
    if (server == null) {
      return 1;
    } else {
      await server!.done;
      return 0;
    }
  }

  @override
  final LocalProcessManager processManager;

  @override
  final FileSystem fileSystem;

  @override
  final bool forceRootsFallback;

  @override
  final Sdk sdk;

  @override
  final Analytics? analytics;

  @override
  /// Automatically logs all tool calls via analytics by wrapping the [impl],
  /// if [analytics] is not `null`.
  void registerTool(
    Tool tool,
    FutureOr<CallToolResult> Function(CallToolRequest) impl, {
    bool validateArguments = true,
  }) {
    // For type promotion.
    final analytics = this.analytics;

    super.registerTool(
      tool,
      analytics == null
          ? impl
          : (CallToolRequest request) async {
              final watch = Stopwatch()..start();
              CallToolResult? result;
              try {
                return result = await impl(request);
              } finally {
                watch.stop();
                try {
                  analytics.send(
                    Event.dartMCPEvent(
                      client: clientInfo.name,
                      clientVersion: clientInfo.version,
                      serverVersion: implementation.version,
                      type: AnalyticsEvent.callTool.name,
                      additionalData: CallToolMetrics(
                        tool: request.name,
                        success: result != null && result.isError != true,
                        elapsedMilliseconds: watch.elapsedMilliseconds,
                      ),
                    ),
                  );
                } catch (e) {
                  log(
                    LoggingLevel.warning,
                    'Error sending analytics event: $e',
                  );
                }
              }
            },
      validateArguments: validateArguments,
    );
  }
<<<<<<< HEAD

  static final argParser = ArgParser(allowTrailingOptions: false)
    ..addOption(
      dartSdkOption,
      help:
          'The path to the root of the desired Dart SDK. Defaults to the '
          'DART_SDK environment variable.',
    )
    ..addOption(
      flutterSdkOption,
      help:
          'The path to the root of the desired Flutter SDK. Defaults to '
          'the FLUTTER_SDK environment variable, then searching up from '
          'the Dart SDK.',
    )
    ..addFlag(
      forceRootsFallbackFlag,
      negatable: true,
      defaultsTo: false,
      help:
          'Forces a behavior for project roots which uses MCP tools '
          'instead of the native MCP roots. This can be helpful for '
          'clients like cursor which claim to have roots support but do '
          'not actually support it.',
    )
    ..addOption(
      logFileOption,
      help:
          'Path to a file to log all MPC protocol traffic to. File will be '
          'overwritten if it exists.',
    )
    ..addFlag(helpFlag, abbr: 'h', help: 'Show usage text');
=======
>>>>>>> c230aaa0
}

/// Creates a `Sink<String>` for [logFile].
Sink<String> _createLogSink(io.File logFile) {
  logFile.createSync(recursive: true);
  final fileByteSink = logFile.openWrite(
    mode: io.FileMode.write,
    encoding: utf8,
  );
  return fileByteSink.transform(
    StreamSinkTransformer.fromHandlers(
      handleData: (data, innerSink) {
        innerSink.add(utf8.encode(data));
      },
      handleDone: (innerSink) async {
        innerSink.close();
      },
      handleError: (Object e, StackTrace s, _) {
        io.stderr.writeln(
          'Error in writing to log file ${logFile.path}: $e\n$s',
        );
      },
    ),
  );
}<|MERGE_RESOLUTION|>--- conflicted
+++ resolved
@@ -204,41 +204,6 @@
       validateArguments: validateArguments,
     );
   }
-<<<<<<< HEAD
-
-  static final argParser = ArgParser(allowTrailingOptions: false)
-    ..addOption(
-      dartSdkOption,
-      help:
-          'The path to the root of the desired Dart SDK. Defaults to the '
-          'DART_SDK environment variable.',
-    )
-    ..addOption(
-      flutterSdkOption,
-      help:
-          'The path to the root of the desired Flutter SDK. Defaults to '
-          'the FLUTTER_SDK environment variable, then searching up from '
-          'the Dart SDK.',
-    )
-    ..addFlag(
-      forceRootsFallbackFlag,
-      negatable: true,
-      defaultsTo: false,
-      help:
-          'Forces a behavior for project roots which uses MCP tools '
-          'instead of the native MCP roots. This can be helpful for '
-          'clients like cursor which claim to have roots support but do '
-          'not actually support it.',
-    )
-    ..addOption(
-      logFileOption,
-      help:
-          'Path to a file to log all MPC protocol traffic to. File will be '
-          'overwritten if it exists.',
-    )
-    ..addFlag(helpFlag, abbr: 'h', help: 'Show usage text');
-=======
->>>>>>> c230aaa0
 }
 
 /// Creates a `Sink<String>` for [logFile].
