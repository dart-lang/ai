--- conflicted
+++ resolved
@@ -27,23 +27,6 @@
 dart ../dart_mcp/example/workflow_client.dart --server bin/main.exe
 ```
 
-<<<<<<< HEAD
-- If you want the client to invoke server tools without asking for human approval,
-add the `--auto` flag.
-- If you want the client to output the raw LLM responses to the CLI instead of
-re-writing responses in the tone of Dash, add the `--raw` flag.
-
-### With the example WorkflowBot
-
-After compiling the binary, you can run the example dash chat bot to interact
-with it, from the root of this package, after compiling the binary, run:
-
-```dart
-dart ../dart_mcp/example/workflow_client.dart --server bin/main.exe
-```
-
-=======
->>>>>>> 9664a8e5
 ### With Cursor
 
 Go to Cursor -> Settings -> Cursor Settings and select "MCP".
