--- conflicted
+++ resolved
@@ -332,9 +332,7 @@
     name: 'analyze_files',
     description: 'Analyzes the entire project for errors.',
     inputSchema: Schema.object(),
-<<<<<<< HEAD
     annotations: ToolAnnotations(title: 'Analyze projects', readOnlyHint: true),
-=======
   );
 
   @visibleForTesting
@@ -353,7 +351,6 @@
       required: ['query'],
     ),
     annotations: ToolAnnotations(title: 'Project search', readOnlyHint: true),
->>>>>>> 2cb623b2
   );
 }
 
