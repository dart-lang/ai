--- conflicted
+++ resolved
@@ -18,12 +18,8 @@
 /// https://pub.dev/packages/dtd).
 ///
 /// The MCPServer must already have the [ToolsSupport] mixin applied.
-<<<<<<< HEAD
 base mixin DartToolingDaemonSupport
     on ToolsSupport, LoggingSupport, ResourcesSupport {
-=======
-base mixin DartToolingDaemonSupport on LoggingSupport, ToolsSupport {
->>>>>>> 110b54b9
   DartToolingDaemon? _dtd;
 
   /// Whether or not the DTD extension to get the active debug sessions is
@@ -378,48 +374,9 @@
   Future<CallToolResult> runtimeErrors(CallToolRequest request) async {
     return _callOnVmService(
       callback: (vmService) async {
-<<<<<<< HEAD
         try {
           final errorService = await _AppErrorsListener.forVmService(vmService);
           final errors = errorService.errors;
-=======
-        final since = request.arguments?['since'] as int?;
-
-        final errors = <String>[];
-        StreamSubscription<Event>? extensionEvents;
-        StreamSubscription<Event>? stderrEvents;
-        try {
-          // We need to listen to streams with history so that we can get errors
-          // that occurred before this tool call.
-          // TODO(https://github.com/dart-lang/ai/issues/57): this can result in
-          // duplicate errors that we need to de-duplicate somehow.
-          extensionEvents = vmService.onExtensionEventWithHistory.listen((
-            Event e,
-          ) {
-            if (e.extensionKind == 'Flutter.Error' && e.wasSince(since)) {
-              // TODO(https://github.com/dart-lang/ai/issues/57): consider
-              // pruning this content down to only what is useful for the LLM to
-              // understand the error and its source.
-              errors.add(e.json.toString());
-            }
-          });
-          stderrEvents = vmService.onStderrEventWithHistory.listen((Event e) {
-            if (!e.wasSince(since)) return;
-
-            final message = decodeBase64(e.bytes!);
-            // TODO(https://github.com/dart-lang/ai/issues/57): consider
-            // pruning this content down to only what is useful for the LLM to
-            // understand the error and its source.
-            errors.add(message);
-          });
-
-          await vmService.streamListen(EventStreams.kExtension);
-          await vmService.streamListen(EventStreams.kStderr);
-
-          // Await a short delay to allow the error events to come over the open
-          // Streams.
-          await Future<void>.delayed(const Duration(seconds: 1));
->>>>>>> 110b54b9
 
           if (errors.isEmpty) {
             return CallToolResult(
