// Copyright (c) 2025, the Dart project authors.  Please see the AUTHORS file
// for details. All rights reserved. Use of this source code is governed by a
// BSD-style license that can be found in the LICENSE file.

import 'package:dart_mcp/server.dart';
import 'package:dart_tooling_mcp_server/src/mixins/analyzer.dart';
import 'package:dart_tooling_mcp_server/src/mixins/dtd.dart';
import 'package:test/test.dart';
import 'package:test_descriptor/test_descriptor.dart' as d;

import 'test_harness.dart';

void main() {
  late TestHarness testHarness;

  // TODO: Use setUpAll, currently this fails due to an apparent TestProcess
  // issue.
  setUp(() async {
    testHarness = await TestHarness.start();
  });

  test('can take a screenshot', () async {
    await testHarness.connectToDtd();

    await testHarness.startDebugSession(counterAppPath, 'lib/main.dart',
        isFlutter: true);

    final tools = (await testHarness.mcpServerConnection.listTools()).tools;
    final screenshotTool = tools.singleWhere(
      (t) => t.name == DartToolingDaemonSupport.screenshotTool.name,
    );
    final screenshotResult = await testHarness.callToolWithRetry(
      CallToolRequest(name: screenshotTool.name),
    );
    expect(screenshotResult.content.single, {
      'data': anything,
      'mimeType': 'image/png',
      'type': ImageContent.expectedType,
    });
  });

  group('analysis', () {
    late Tool analyzeTool;

    setUp(() async {
      final tools = (await testHarness.mcpServerConnection.listTools()).tools;
      analyzeTool = tools.singleWhere(
        (t) => t.name == DartAnalyzerSupport.analyzeFilesTool.name,
      );
    });

    test('can analyze a project', () async {
      final counterAppRoot = rootForPath(counterAppPath);
      testHarness.mcpClient.addRoot(counterAppRoot);
      // Allow the notification to propagate, and the server to ask for the new
      // list of roots.
      await pumpEventQueue();

      final request = CallToolRequest(
        name: analyzeTool.name,
        arguments: {
          'roots': [
            {
<<<<<<< HEAD
              'root': Uri.base.resolve(counterAppPath).toString(),
              'paths': ['lib/main.dart'],
            },
          ],
=======
              'root': counterAppRoot.uri,
              'paths': ['lib/main.dart']
            }
          ]
>>>>>>> 366aaa56
        },
      );
      final result = await testHarness.callToolWithRetry(request);
      expect(result.isError, isNot(true));
      expect(result.content, isEmpty);
    });

    test('can handle project changes', () async {
      final example = d.dir('example', [
        d.file('main.dart', 'void main() => 1 + "2";'),
      ]);
      await example.create();
      final exampleRoot = rootForPath(example.io.path);
      testHarness.mcpClient.addRoot(exampleRoot);

      // Allow the notification to propagate, and the server to ask for the new
      // list of roots.
      await pumpEventQueue();

      final request = CallToolRequest(
        name: analyzeTool.name,
        arguments: {
          'roots': [
            {
              'root': exampleRoot.uri,
              'paths': ['main.dart'],
            },
          ],
        },
      );
      var result = await testHarness.callToolWithRetry(request);
      expect(result.isError, isNot(true));
      expect(result.content, [
        TextContent(
          text:
              "Error: The argument type 'String' can't be assigned to the "
              "parameter type 'num'. ",
        ),
      ]);

      // Change the file to fix the error
      await d.dir('example', [
        d.file('main.dart', 'void main() => 1 + 2;'),
      ]).create();
      // Wait for the file watcher to pick up the change, the default delay for
      // a polling watcher is one second.
      await Future<void>.delayed(const Duration(seconds: 1));

      result = await testHarness.callToolWithRetry(request);
      expect(result.isError, isNot(true));
      expect(result.content, isEmpty);
    });
  });
}<|MERGE_RESOLUTION|>--- conflicted
+++ resolved
@@ -22,8 +22,11 @@
   test('can take a screenshot', () async {
     await testHarness.connectToDtd();
 
-    await testHarness.startDebugSession(counterAppPath, 'lib/main.dart',
-        isFlutter: true);
+    await testHarness.startDebugSession(
+      counterAppPath,
+      'lib/main.dart',
+      isFlutter: true,
+    );
 
     final tools = (await testHarness.mcpServerConnection.listTools()).tools;
     final screenshotTool = tools.singleWhere(
@@ -61,17 +64,10 @@
         arguments: {
           'roots': [
             {
-<<<<<<< HEAD
-              'root': Uri.base.resolve(counterAppPath).toString(),
+              'root': counterAppRoot.uri,
               'paths': ['lib/main.dart'],
             },
           ],
-=======
-              'root': counterAppRoot.uri,
-              'paths': ['lib/main.dart']
-            }
-          ]
->>>>>>> 366aaa56
         },
       );
       final result = await testHarness.callToolWithRetry(request);
