// Copyright (c) 2025, the Dart project authors.  Please see the AUTHORS file
// for details. All rights reserved. Use of this source code is governed by a
// BSD-style license that can be found in the LICENSE file.

import 'dart:async';
import 'dart:convert';
import 'dart:io';

import 'package:async/async.dart';
import 'package:dart_mcp/client.dart';
import 'package:dart_tooling_mcp_server/src/mixins/dtd.dart';
import 'package:dart_tooling_mcp_server/src/server.dart';
import 'package:dart_tooling_mcp_server/src/utils/constants.dart';
import 'package:dtd/dtd.dart';
import 'package:file/file.dart';
import 'package:file/local.dart';
import 'package:path/path.dart' as p;
import 'package:process/process.dart';
import 'package:stream_channel/stream_channel.dart';
import 'package:test/test.dart';
import 'package:test_process/test_process.dart';

/// A full environment for integration testing the MCP server.
///
/// - Runs the counter app at `test_fixtures/counter_app` using `flutter run`.
/// - Connects to the dtd service and registers a fake `Editor.getDebugSessions`
///   extension method on it to mimic the DartCode extension.
/// - Sets up the MCP client and server, and fully initializes the connection
///   between them. Includes a debug mode for running them both in process to
///   allow for breakpoints, but the default mode is to run the server in a
///   separate process.
class TestHarness {
  final FakeEditorExtension fakeEditorExtension;
  final DartToolingMCPClient mcpClient;
  final ServerConnectionPair serverConnectionPair;
  final FileSystem fileSystem;

  ServerConnection get mcpServerConnection =>
      serverConnectionPair.serverConnection;

  TestHarness._(
    this.mcpClient,
    this.serverConnectionPair,
    this.fakeEditorExtension,
    this.fileSystem,
  );

  /// Starts a Dart Tooling Daemon as well as an MCP client and server, and
  /// a [FakeEditorExtension] to manage registering debug sessions.
  ///
  /// Handles the initialization handshake between the MCP client and server as
  /// well.
  ///
  /// By default this will run with the MCP server compiled as a separate binary
  /// to mimic as closely as possible the real world behavior. Set `inProcess`
  /// to true to run the MCP server in the same isolate as the test. This will
  /// allow for testing the logic inside of the MCP server support mixins.
  /// Setting this to true is also useful for local debugging of tests that run
  /// the MCP server as a separate binary, since breakpoints will work when the
  /// MCP server is ran in process.
  ///
  /// Use [startDebugSession] to start up apps and connect to them.
  static Future<TestHarness> start({
    bool inProcess = false,
    FileSystem? fileSystem,
  }) async {
    fileSystem ??= const LocalFileSystem();

    final mcpClient = DartToolingMCPClient();
    addTearDown(mcpClient.shutdown);

    final serverConnectionPair = await _initializeMCPServer(
      mcpClient,
      inProcess,
      fileSystem,
    );
    final connection = serverConnectionPair.serverConnection;
    connection.onLog.listen((log) {
      printOnFailure('MCP Server Log: $log');
    });

    final fakeEditorExtension = await FakeEditorExtension.connect();
    addTearDown(fakeEditorExtension.shutdown);

    return TestHarness._(
      mcpClient,
      serverConnectionPair,
      fakeEditorExtension,
      fileSystem,
    );
  }

  /// Starts an app debug session.
  Future<AppDebugSession> startDebugSession(
    String projectRoot,
    String appPath, {
    required bool isFlutter,
    List<String> args = const [],
  }) async {
    final session = await AppDebugSession._start(
      projectRoot,
      appPath,
      isFlutter: isFlutter,
      args: args,
    );
    await fakeEditorExtension.addDebugSession(session);
    final root = rootForPath(projectRoot);
    final roots = (await mcpClient.handleListRoots(ListRootsRequest())).roots;
    if (!roots.any((r) => r.uri == root.uri)) {
      mcpClient.addRoot(root);
    }
    return session;
  }

  /// Creates a canonical [Root] object for a given [projectPath].
  Root rootForPath(String projectPath) =>
      Root(uri: fileSystem.directory(projectPath).absolute.uri.toString());

  /// Stops an app debug session.
  Future<void> stopDebugSession(AppDebugSession session) async {
    await fakeEditorExtension.removeDebugSession(session);
    await AppDebugSession.kill(session.appProcess, session.isFlutter);
  }

  /// Connects the MCP server to the dart tooling daemon at the `dtdUri` from
  /// [fakeEditorExtension] using the "connectDartToolingDaemon" tool function.
  ///
  /// This mimics a user using the "copy DTD Uri from clipboard" action.
  Future<void> connectToDtd() async {
    final tools = (await mcpServerConnection.listTools()).tools;

    final connectTool = tools.singleWhere(
      (t) => t.name == DartToolingDaemonSupport.connectTool.name,
    );

    final result = await callToolWithRetry(
      CallToolRequest(
        name: connectTool.name,
        arguments: {ParameterNames.uri: fakeEditorExtension.dtdUri},
      ),
    );

    expect(result.isError, isNot(true), reason: result.content.join('\n'));
  }

  /// Sends [request] to [mcpServerConnection], retrying [maxTries] times.
  ///
  /// Some methods will fail if the DTD connection is not yet ready.
  Future<CallToolResult> callToolWithRetry(
    CallToolRequest request, {
    int maxTries = 5,
    bool expectError = false,
  }) async {
    var tryCount = 0;
    late CallToolResult lastResult;
    while (tryCount++ < maxTries) {
      lastResult = await mcpServerConnection.callTool(request);
      if (lastResult.isError != true) return lastResult;
      await Future<void>.delayed(Duration(milliseconds: 100 * tryCount));
    }
    expect(
      lastResult.isError,
      expectError ? true : isNot(true),
      reason: lastResult.content.join('\n'),
    );
    return lastResult;
  }
}

/// The debug session for a single app.
///
/// Should be started using [TestHarness.startDebugSession].
final class AppDebugSession {
  final TestProcess appProcess;
  final String appPath;
  final String projectRoot;
  final String vmServiceUri;
  final bool isFlutter;
  final String id;

  AppDebugSession._({
    required this.appProcess,
    required this.vmServiceUri,
    required this.projectRoot,
    required this.appPath,
    required this.isFlutter,
    required this.id,
  });

  static Future<AppDebugSession> _start(
    String projectRoot,
    String appPath, {
    List<String> args = const [],
    required bool isFlutter,
  }) async {
    final process = await TestProcess.start(isFlutter ? 'flutter' : 'dart', [
      'run',
      '--no${isFlutter ? '' : '-serve'}-devtools',
<<<<<<< HEAD
      if (!isFlutter) '--enable-vm-service=0',
      if (isFlutter) ...['-d', platform],
=======
      if (!isFlutter) '--enable-vm-service',
      if (isFlutter) ...['-d', 'flutter-tester'],
>>>>>>> 61de6e4e
      appPath,
      ...args,
    ], workingDirectory: projectRoot);

    addTearDown(() async {
      await kill(process, isFlutter);
    });

    String? vmServiceUri;
    final stdout = StreamQueue(process.stdoutStream());
    while (vmServiceUri == null && await stdout.hasNext) {
      final line = await stdout.next;
      final serviceString =
          isFlutter ? 'A Dart VM Service' : 'The Dart VM service';
      if (line.contains(serviceString)) {
        vmServiceUri = line
            .substring(line.indexOf('http:'))
            .replaceFirst('http:', 'ws:');
        await stdout.cancel();
      }
    }
    if (vmServiceUri == null) {
      throw StateError(
        'Failed to read vm service URI from the '
        '`${isFlutter ? 'flutter' : 'dart'} run` output',
      );
    }
    return AppDebugSession._(
      appProcess: process,
      vmServiceUri: vmServiceUri,
      projectRoot: projectRoot,
      appPath: appPath,
      isFlutter: isFlutter,
      id: FakeEditorExtension.nextId.toString(),
    );
  }

  static Future<void> kill(TestProcess process, bool isFlutter) async {
    if (isFlutter) {
      process.stdin.writeln('q');
      await process.shouldExit(0);
    } else {
      unawaited(process.kill());
      await process.shouldExit(anyOf(0, -9));
    }
  }

  /// Returns this as the Editor service representation.
  DebugSession asEditorDebugSession({required bool includeVmServiceUri}) =>
      DebugSession(
        debuggerType: isFlutter ? 'Flutter' : 'Dart',
        id: id,
        name: 'Test app',
        projectRootPath: projectRoot,
        vmServiceUri: includeVmServiceUri ? vmServiceUri : null,
      );
}

/// A basic MCP client which is started as a part of the harness.
final class DartToolingMCPClient extends MCPClient with RootsSupport {
  DartToolingMCPClient()
    : super(
        ClientImplementation(
          name: 'test client for the dart tooling mcp server',
          version: '0.1.0',
        ),
      );
}

/// The dart tooling daemon currently expects to get vm service uris through
/// the `Editor.getDebugSessions` DTD extension.
///
/// This class registers a similar extension for a normal `flutter run` process,
/// without having the normal editor extension in place.
class FakeEditorExtension {
  Iterable<AppDebugSession> get debugSessions => _debugSessions;
  final List<AppDebugSession> _debugSessions = [];
  final TestProcess dtdProcess;
  final DartToolingDaemon dtd;
  final String dtdUri;

  FakeEditorExtension._(this.dtd, this.dtdProcess, this.dtdUri);

  static int get nextId => ++_nextId;
  static int _nextId = 0;

  static Future<FakeEditorExtension> connect() async {
    final dtdProcess = await TestProcess.start('dart', ['tooling-daemon']);
    final dtdUri = await _getDTDUri(dtdProcess);
    final dtd = await DartToolingDaemon.connect(Uri.parse(dtdUri));
    final extension = FakeEditorExtension._(dtd, dtdProcess, dtdUri);
    await extension._registerService();
    return extension;
  }

  Future<void> addDebugSession(AppDebugSession session) async {
    _debugSessions.add(session);
    await dtd.postEvent(
      'Editor',
      'debugSessionStarted',
      session.asEditorDebugSession(includeVmServiceUri: false),
    );
    // Fake a delay between session start and session ready (vm service URI is
    // known).
    await Future<void>.delayed(const Duration(milliseconds: 10));
    await dtd.postEvent(
      'Editor',
      'debugSessionChanged',
      session.asEditorDebugSession(includeVmServiceUri: true),
    );
  }

  Future<void> removeDebugSession(AppDebugSession session) async {
    if (_debugSessions.remove(session)) {
      await dtd.postEvent('Editor', 'debugSessionStopped', {
        'debugSessionId': session.id,
      });
    }
  }

  Future<void> _registerService() async {
    await dtd.registerService('Editor', 'getDebugSessions', (request) async {
      return GetDebugSessionsResponse(
        debugSessions: [
          for (var debugSession in debugSessions)
            debugSession.asEditorDebugSession(includeVmServiceUri: true),
        ],
      );
    });
  }

  Future<void> shutdown() async {
    await _debugSessions.toList().map(removeDebugSession).wait;
    await dtdProcess.kill();
    await dtd.close();
  }
}

/// Reads DTD uri from the [dtdProcess] output.
Future<String> _getDTDUri(TestProcess dtdProcess) async {
  String? dtdUri;
  final stdout = StreamQueue(dtdProcess.stdoutStream());
  while (await stdout.hasNext) {
    final line = await stdout.next;
    const devtoolsLineStart = 'The Dart Tooling Daemon is listening on';
    if (line.startsWith(devtoolsLineStart)) {
      dtdUri = line.substring(line.indexOf('ws:'));
      await stdout.cancel();
      break;
    }
  }
  if (dtdUri == null) {
    throw StateError(
      'Failed to scrape the Dart Tooling Daemon URI from the process output.',
    );
  }

  return dtdUri;
}

typedef ServerConnectionPair =
    ({ServerConnection serverConnection, DartToolingMCPServer? server});

/// Starts up the [DartToolingMCPServer] and connects [client] to it.
///
/// Also handles the full intialization handshake between the client and
/// server.
Future<ServerConnectionPair> _initializeMCPServer(
  MCPClient client,
  bool inProcess,
  FileSystem fileSystem,
) async {
  ServerConnection connection;
  DartToolingMCPServer? server;
  if (inProcess) {
    /// The client side of the communication channel - the stream is the
    /// incoming data and the sink is outgoing data.
    final clientController = StreamController<String>();

    /// The server side of the communication channel - the stream is the
    /// incoming data and the sink is outgoing data.
    final serverController = StreamController<String>();

    late final clientChannel = StreamChannel<String>.withCloseGuarantee(
      serverController.stream,
      clientController.sink,
    );
    late final serverChannel = StreamChannel<String>.withCloseGuarantee(
      clientController.stream,
      serverController.sink,
    );
    server = DartToolingMCPServer(
      serverChannel,
      processManager: TestProcessManager(),
      fileSystem: fileSystem,
    );
    addTearDown(server.shutdown);
    connection = client.connectServer(clientChannel);
  } else {
    connection = await client.connectStdioServer('dart', [
      'pub', // Using `pub` gives us incremental compilation
      'run',
      'bin/main.dart',
    ]);
  }

  final initializeResult = await connection.initialize(
    InitializeRequest(
      protocolVersion: ProtocolVersion.latestSupported,
      capabilities: client.capabilities,
      clientInfo: client.implementation,
    ),
  );
  expect(initializeResult.protocolVersion, ProtocolVersion.latestSupported);
  connection.notifyInitialized(InitializedNotification());
  return (serverConnection: connection, server: server);
}

final counterAppPath = p.join('test_fixtures', 'counter_app');

final dartCliAppsPath = p.join('test_fixtures', 'dart_cli_app');

/// A test wrapper around [LocalProcessManager] that stores commands locally
/// instead of running them by spawning sub-processes.
class TestProcessManager extends LocalProcessManager {
  TestProcessManager() {
    addTearDown(reset);
  }

  final commandsRan = <({List<Object> command, String? workingDirectory})>[];

  int nextPid = 0;

  @override
  Future<ProcessResult> run(
    List<Object> command, {
    String? workingDirectory,
    Map<String, String>? environment,
    bool includeParentEnvironment = true,
    bool runInShell = false,
    Encoding? stdoutEncoding = systemEncoding,
    Encoding? stderrEncoding = systemEncoding,
  }) async {
    commandsRan.add((command: command, workingDirectory: workingDirectory));
    return ProcessResult(nextPid++, 0, '', '');
  }

  void reset() {
    commandsRan.clear();
  }
}

Matcher equalsCommand(
  ({List<Object> command, String? workingDirectory}) command,
) => _CommandMatcher(command);

class _CommandMatcher extends Matcher {
  final ({List<Object> command, String? workingDirectory}) value;

  _CommandMatcher(this.value);

  @override
  Description describe(Description description) => description;

  @override
  bool matches(Object? item, Map matchState) {
    if (item is! ({List<Object> command, String? workingDirectory})) {
      return false;
    }
    if (item.workingDirectory != value.workingDirectory) {
      return false;
    }
    if (item.command.length != value.command.length) {
      return false;
    }
    for (var i = 0; i < item.command.length; i++) {
      if (item.command[i] != value.command[i]) return false;
    }
    return true;
  }
}

extension RootPath on Root {
  String get path => Uri.parse(uri).path;
}<|MERGE_RESOLUTION|>--- conflicted
+++ resolved
@@ -195,14 +195,9 @@
   }) async {
     final process = await TestProcess.start(isFlutter ? 'flutter' : 'dart', [
       'run',
-      '--no${isFlutter ? '' : '-serve'}-devtools',
-<<<<<<< HEAD
+      '--no${isFlutter ? '' : '-serve'}-devtools
       if (!isFlutter) '--enable-vm-service=0',
-      if (isFlutter) ...['-d', platform],
-=======
-      if (!isFlutter) '--enable-vm-service',
       if (isFlutter) ...['-d', 'flutter-tester'],
->>>>>>> 61de6e4e
       appPath,
       ...args,
     ], workingDirectory: projectRoot);
