// Copyright (c) 2025, the Dart project authors.  Please see the AUTHORS file
// for details. All rights reserved. Use of this source code is governed by a
// BSD-style license that can be found in the LICENSE file.

import 'dart:async';
import 'dart:io';

import 'package:async/async.dart';
import 'package:dart_mcp/client.dart';
import 'package:dart_tooling_mcp_server/src/mixins/dtd.dart';
import 'package:dart_tooling_mcp_server/src/server.dart';
import 'package:dtd/dtd.dart';
import 'package:stream_channel/stream_channel.dart';
import 'package:test/test.dart';
import 'package:test_descriptor/test_descriptor.dart' as d;
import 'package:test_process/test_process.dart';

/// A full environment for integration testing the MCP server.
///
/// - Runs the counter app at `test_fixtures/counter_app` using `flutter run`.
/// - Connects to the dtd service and registers a fake `Editor.getDebugSessions`
///   extension method on it to mimic the DartCode extension.
/// - Sets up the MCP client and server, and fully initializes the connection
///   between them. Includes a debug mode for running them both in process to
///   allow for breakpoints, but the default mode is to run the server in a
///   separate process.
class TestHarness {
  final FakeEditorExtension fakeEditorExtension;
  final DartToolingMCPClient mcpClient;
  final ServerConnection mcpServerConnection;
  final String dtdUri;

  TestHarness._(
    this.mcpClient,
    this.mcpServerConnection,
    this.fakeEditorExtension,
    this.dtdUri,
  );

  /// Starts a Dart Tooling Daemon as well as an MCP client and server, and
  /// a [FakeEditorExtension] to manage registering debug sessions.
  ///
  /// Handles the initialization handshake between the MCP client and server as
  /// well.
  ///
  /// By default this will run with the MCP server compiled as a separate binary
  /// to mimic as closely as possible the real world behavior. This makes it so
  /// breakpoints in the server don't work however, so you can set [debugMode]
  /// to `true` and we will run it in process instead, which allows breakpoints
  /// since everything is running in the same isolate.
  ///
  /// Use [startDebugSession] to start up apps and connect to them.
  static Future<TestHarness> start({
    @Deprecated('For debugging only, do not submit') bool debugMode = false,
  }) async {
<<<<<<< HEAD
    final platform =
        Platform.isLinux
            ? 'linux'
            : Platform.isMacOS
            ? 'macos'
            : throw StateError(
              'unsupported platform, only mac and linux are supported',
            );
    final flutterProcess = await TestProcess.start(
      // TODO: Get flutter SDK location from somewhere.
      'flutter',
      ['run', '-d', platform, '--print-dtd'],
      workingDirectory: counterAppPath,
    );
    addTearDown(() async {
      flutterProcess.stdin.writeln('q');
      await flutterProcess.shouldExit(0);
    });

    final dtdUri = await _getDTDUri(flutterProcess);

=======
>>>>>>> 366aaa56
    final mcpClient = DartToolingMCPClient();
    addTearDown(mcpClient.shutdown);
    final connection = await _initializeMCPServer(mcpClient, debugMode);
    connection.onLog.listen((log) {
      printOnFailure('MCP Server Log: $log');
    });

    final dtdProcess = await TestProcess.start('dart', ['tooling-daemon']);
    final dtdUri = await _getDTDUri(dtdProcess);

    final fakeEditorExtension = await FakeEditorExtension.connect(dtdUri);
    addTearDown(fakeEditorExtension.shutdown);

    return TestHarness._(mcpClient, connection, fakeEditorExtension, dtdUri);
  }

  /// Starts an app debug session.
  Future<AppDebugSession> startDebugSession(String projectRoot, String appPath,
      {required bool isFlutter}) async {
    var session = await AppDebugSession._start(projectRoot, appPath,
        isFlutter: isFlutter);
    fakeEditorExtension.debugSessions.add(session);
    var root = rootForPath(projectRoot);
    var roots = (await mcpClient.handleListRoots(ListRootsRequest())).roots;
    if (!roots.any((r) => r.uri == root.uri)) {
      mcpClient.addRoot(root);
    }
    unawaited(session.appProcess.exitCode.then((_) {
      fakeEditorExtension.debugSessions.remove(session);
    }));
    return session;
  }

  /// Connects the MCP server to the dart tooling daemon at [dtdUri] using the
  /// "connectDartToolingDaemon" tool function.
  Future<void> connectToDtd() async {
    final tools = (await mcpServerConnection.listTools()).tools;

    final connectTool = tools.singleWhere(
      (t) => t.name == DartToolingDaemonSupport.connectTool.name,
    );

    final result = await callToolWithRetry(
      CallToolRequest(name: connectTool.name, arguments: {'uri': dtdUri}),
    );

    expect(result.isError, isNot(true), reason: result.content.join('\n'));
  }

  /// Sends [request] to [mcpServerConnection], retrying [maxTries] times.
  ///
  /// Some methods will fail if the DTD connection is not yet ready.
  Future<CallToolResult> callToolWithRetry(
    CallToolRequest request, {
    int maxTries = 5,
  }) async {
    var tryCount = 0;
    late CallToolResult lastResult;
    while (tryCount++ < maxTries) {
      lastResult = await mcpServerConnection.callTool(request);
      if (lastResult.isError != true) return lastResult;
      await Future<void>.delayed(Duration(milliseconds: 100 * tryCount));
    }
    expect(
      lastResult.isError,
      isNot(true),
      reason: lastResult.content.join('\n'),
    );
    return lastResult;
  }
}

/// The debug session for a single app.
///
/// Should be started using [TestHarness.startDebugSession].
final class AppDebugSession {
  final TestProcess appProcess;
  final String appPath;
  final String projectRoot;
  final String vmServiceUri;
  final bool isFlutter;

  AppDebugSession._(
      {required this.appProcess,
      required this.vmServiceUri,
      required this.projectRoot,
      required this.appPath,
      required this.isFlutter});

  static Future<AppDebugSession> _start(String projectRoot, String appPath,
      {required bool isFlutter}) async {
    final platform = Platform.isLinux
        ? 'linux'
        : Platform.isMacOS
            ? 'macos'
            : throw StateError(
                'unsupported platform, only mac and linux are supported',
              );
    final process = await TestProcess.start(
      isFlutter ? 'flutter' : 'dart',
      [
        'run',
        if (!isFlutter) '--enable-vm-service',
        if (isFlutter) ...[
          '-d',
          platform,
        ],
        appPath,
      ],
      workingDirectory: projectRoot,
    );

    addTearDown(() async {
      if (isFlutter) {
        process.stdin.writeln('q');
      } else {
        unawaited(process.kill());
      }
      await process.shouldExit(0);
    });

    String? vmServiceUri;
    final stdout = StreamQueue(process.stdoutStream());
    while (vmServiceUri == null && await stdout.hasNext) {
      final line = await stdout.next;
      if (line.contains('A Dart VM Service')) {
        vmServiceUri =
            line.substring(line.indexOf('http:')).replaceFirst('http:', 'ws:');
        await stdout.cancel();
      }
    }
    if (vmServiceUri == null) {
      throw StateError(
        'Failed to read vm service URI from the flutter run output',
      );
    }
    return AppDebugSession._(
        appProcess: process,
        vmServiceUri: vmServiceUri,
        projectRoot: projectRoot,
        appPath: appPath,
        isFlutter: isFlutter);
  }
}

/// A basic MCP client which is started as a part of the harness.
final class DartToolingMCPClient extends MCPClient with RootsSupport {
  DartToolingMCPClient()
<<<<<<< HEAD
    : super(
        ClientImplementation(
          name: 'test client for the dart tooling mcp server',
          version: '0.1.0',
        ),
      ) {
    addRoot(
      Root(
        uri: Directory(counterAppPath).absolute.uri.toString(),
        name: 'counter app test fixture',
      ),
    );
  }
=======
      : super(
          ClientImplementation(
            name: 'test client for the dart tooling mcp server',
            version: '0.1.0',
          ),
        );
>>>>>>> 366aaa56
}

/// The dart tooling daemon currently expects to get vm service uris through
/// the `Editor.getDebugSessions` DTD extension.
///
/// This class registers a similar extension for a normal `flutter run` process,
/// without having the normal editor extension in place.
class FakeEditorExtension {
  final List<AppDebugSession> debugSessions = [];
  final DartToolingDaemon dtd;
  int get nextId => ++_nextId;
  int _nextId = 0;

  FakeEditorExtension(this.dtd) {
    _registerService();
  }

  static Future<FakeEditorExtension> connect(
    String dtdUri,
  ) async {
    final dtd = await DartToolingDaemon.connect(Uri.parse(dtdUri));
    return FakeEditorExtension(dtd);
  }

  void _registerService() async {
<<<<<<< HEAD
    String? vmServiceUri;
    final stdout = StreamQueue(flutterProcess.stdoutStream());
    while (await stdout.hasNext) {
      final line = await stdout.next;
      if (line.contains('A Dart VM Service')) {
        vmServiceUri = line
            .substring(line.indexOf('http:'))
            .replaceFirst('http:', 'ws:');
        await stdout.cancel();
        break;
      }
    }
    if (vmServiceUri == null) {
      throw StateError(
        'Failed to read vm service URI from the flutter run output',
      );
    }

=======
>>>>>>> 366aaa56
    await dtd.registerService('Editor', 'getDebugSessions', (request) async {
      return GetDebugSessionsResponse(
        debugSessions: [
          for (var debugSession in debugSessions)
            DebugSession(
              debuggerType: debugSession.isFlutter ? 'Flutter' : 'Dart',
              id: nextId.toString(),
              name: 'Test app',
              projectRootPath: debugSession.projectRoot,
              vmServiceUri: debugSession.vmServiceUri,
            ),
        ],
      );
    });
  }

  Future<void> shutdown() async {
    await dtd.close();
  }
}

/// Reads DTD uri from the [dtdProcess] output.
Future<String> _getDTDUri(TestProcess dtdProcess) async {
  String? dtdUri;
  final stdout = StreamQueue(dtdProcess.stdoutStream());
  while (await stdout.hasNext) {
    final line = await stdout.next;
    const devtoolsLineStart = 'The Dart Tooling Daemon is listening on';
    if (line.startsWith(devtoolsLineStart)) {
      dtdUri = line.substring(line.indexOf('ws:'));
      await stdout.cancel();
      break;
    }
  }
  if (dtdUri == null) {
    throw StateError(
      'Failed to scrape the Dart Tooling Daemon URI from the process output.',
    );
  }

  return dtdUri;
}

/// Compiles the dart tooling mcp server to AOT and returns the location.
Future<String> _compileMCPServer() async {
  final filePath = d.path('main.exe');
  final result = await TestProcess.start(Platform.executable, [
    'compile',
    'exe',
    'bin/main.dart',
    '-o',
    filePath,
  ]);
  await result.shouldExit(0);
  return filePath;
}

/// Starts up the [DartToolingMCPServer] and connects [client] to it.
///
/// Also handles the full intialization handshake between the client and
/// server.
Future<ServerConnection> _initializeMCPServer(
  MCPClient client,
  bool debugMode,
) async {
  ServerConnection connection;
  if (debugMode) {
    /// The client side of the communication channel - the stream is the
    /// incoming data and the sink is outgoing data.
    final clientController = StreamController<String>();

    /// The server side of the communication channel - the stream is the
    /// incoming data and the sink is outgoing data.
    final serverController = StreamController<String>();

    late final clientChannel = StreamChannel<String>.withCloseGuarantee(
      serverController.stream,
      clientController.sink,
    );
    late final serverChannel = StreamChannel<String>.withCloseGuarantee(
      clientController.stream,
      serverController.sink,
    );
    final mcpServer = DartToolingMCPServer(channel: serverChannel);
    addTearDown(mcpServer.shutdown);
    connection = client.connectServer(clientChannel);
  } else {
    connection = await client.connectStdioServer(await _compileMCPServer(), []);
  }

  final initializeResult = await connection.initialize(
    InitializeRequest(
      protocolVersion: protocolVersion,
      capabilities: client.capabilities,
      clientInfo: client.implementation,
    ),
  );
  expect(initializeResult.protocolVersion, protocolVersion);
  connection.notifyInitialized(InitializedNotification());
  return connection;
}

/// Creates a canoncical [Root] object for a given [projectPath].
Root rootForPath(String projectPath) =>
    Root(uri: Directory(projectPath).absolute.uri.toString());

const counterAppPath = 'test_fixtures/counter_app';<|MERGE_RESOLUTION|>--- conflicted
+++ resolved
@@ -53,30 +53,6 @@
   static Future<TestHarness> start({
     @Deprecated('For debugging only, do not submit') bool debugMode = false,
   }) async {
-<<<<<<< HEAD
-    final platform =
-        Platform.isLinux
-            ? 'linux'
-            : Platform.isMacOS
-            ? 'macos'
-            : throw StateError(
-              'unsupported platform, only mac and linux are supported',
-            );
-    final flutterProcess = await TestProcess.start(
-      // TODO: Get flutter SDK location from somewhere.
-      'flutter',
-      ['run', '-d', platform, '--print-dtd'],
-      workingDirectory: counterAppPath,
-    );
-    addTearDown(() async {
-      flutterProcess.stdin.writeln('q');
-      await flutterProcess.shouldExit(0);
-    });
-
-    final dtdUri = await _getDTDUri(flutterProcess);
-
-=======
->>>>>>> 366aaa56
     final mcpClient = DartToolingMCPClient();
     addTearDown(mcpClient.shutdown);
     final connection = await _initializeMCPServer(mcpClient, debugMode);
@@ -94,19 +70,27 @@
   }
 
   /// Starts an app debug session.
-  Future<AppDebugSession> startDebugSession(String projectRoot, String appPath,
-      {required bool isFlutter}) async {
-    var session = await AppDebugSession._start(projectRoot, appPath,
-        isFlutter: isFlutter);
+  Future<AppDebugSession> startDebugSession(
+    String projectRoot,
+    String appPath, {
+    required bool isFlutter,
+  }) async {
+    var session = await AppDebugSession._start(
+      projectRoot,
+      appPath,
+      isFlutter: isFlutter,
+    );
     fakeEditorExtension.debugSessions.add(session);
     var root = rootForPath(projectRoot);
     var roots = (await mcpClient.handleListRoots(ListRootsRequest())).roots;
     if (!roots.any((r) => r.uri == root.uri)) {
       mcpClient.addRoot(root);
     }
-    unawaited(session.appProcess.exitCode.then((_) {
-      fakeEditorExtension.debugSessions.remove(session);
-    }));
+    unawaited(
+      session.appProcess.exitCode.then((_) {
+        fakeEditorExtension.debugSessions.remove(session);
+      }),
+    );
     return session;
   }
 
@@ -159,35 +143,33 @@
   final String vmServiceUri;
   final bool isFlutter;
 
-  AppDebugSession._(
-      {required this.appProcess,
-      required this.vmServiceUri,
-      required this.projectRoot,
-      required this.appPath,
-      required this.isFlutter});
-
-  static Future<AppDebugSession> _start(String projectRoot, String appPath,
-      {required bool isFlutter}) async {
-    final platform = Platform.isLinux
-        ? 'linux'
-        : Platform.isMacOS
+  AppDebugSession._({
+    required this.appProcess,
+    required this.vmServiceUri,
+    required this.projectRoot,
+    required this.appPath,
+    required this.isFlutter,
+  });
+
+  static Future<AppDebugSession> _start(
+    String projectRoot,
+    String appPath, {
+    required bool isFlutter,
+  }) async {
+    final platform =
+        Platform.isLinux
+            ? 'linux'
+            : Platform.isMacOS
             ? 'macos'
             : throw StateError(
-                'unsupported platform, only mac and linux are supported',
-              );
-    final process = await TestProcess.start(
-      isFlutter ? 'flutter' : 'dart',
-      [
-        'run',
-        if (!isFlutter) '--enable-vm-service',
-        if (isFlutter) ...[
-          '-d',
-          platform,
-        ],
-        appPath,
-      ],
-      workingDirectory: projectRoot,
-    );
+              'unsupported platform, only mac and linux are supported',
+            );
+    final process = await TestProcess.start(isFlutter ? 'flutter' : 'dart', [
+      'run',
+      if (!isFlutter) '--enable-vm-service',
+      if (isFlutter) ...['-d', platform],
+      appPath,
+    ], workingDirectory: projectRoot);
 
     addTearDown(() async {
       if (isFlutter) {
@@ -203,8 +185,9 @@
     while (vmServiceUri == null && await stdout.hasNext) {
       final line = await stdout.next;
       if (line.contains('A Dart VM Service')) {
-        vmServiceUri =
-            line.substring(line.indexOf('http:')).replaceFirst('http:', 'ws:');
+        vmServiceUri = line
+            .substring(line.indexOf('http:'))
+            .replaceFirst('http:', 'ws:');
         await stdout.cancel();
       }
     }
@@ -214,39 +197,24 @@
       );
     }
     return AppDebugSession._(
-        appProcess: process,
-        vmServiceUri: vmServiceUri,
-        projectRoot: projectRoot,
-        appPath: appPath,
-        isFlutter: isFlutter);
+      appProcess: process,
+      vmServiceUri: vmServiceUri,
+      projectRoot: projectRoot,
+      appPath: appPath,
+      isFlutter: isFlutter,
+    );
   }
 }
 
 /// A basic MCP client which is started as a part of the harness.
 final class DartToolingMCPClient extends MCPClient with RootsSupport {
   DartToolingMCPClient()
-<<<<<<< HEAD
     : super(
         ClientImplementation(
           name: 'test client for the dart tooling mcp server',
           version: '0.1.0',
         ),
-      ) {
-    addRoot(
-      Root(
-        uri: Directory(counterAppPath).absolute.uri.toString(),
-        name: 'counter app test fixture',
-      ),
-    );
-  }
-=======
-      : super(
-          ClientImplementation(
-            name: 'test client for the dart tooling mcp server',
-            version: '0.1.0',
-          ),
-        );
->>>>>>> 366aaa56
+      );
 }
 
 /// The dart tooling daemon currently expects to get vm service uris through
@@ -264,35 +232,12 @@
     _registerService();
   }
 
-  static Future<FakeEditorExtension> connect(
-    String dtdUri,
-  ) async {
+  static Future<FakeEditorExtension> connect(String dtdUri) async {
     final dtd = await DartToolingDaemon.connect(Uri.parse(dtdUri));
     return FakeEditorExtension(dtd);
   }
 
   void _registerService() async {
-<<<<<<< HEAD
-    String? vmServiceUri;
-    final stdout = StreamQueue(flutterProcess.stdoutStream());
-    while (await stdout.hasNext) {
-      final line = await stdout.next;
-      if (line.contains('A Dart VM Service')) {
-        vmServiceUri = line
-            .substring(line.indexOf('http:'))
-            .replaceFirst('http:', 'ws:');
-        await stdout.cancel();
-        break;
-      }
-    }
-    if (vmServiceUri == null) {
-      throw StateError(
-        'Failed to read vm service URI from the flutter run output',
-      );
-    }
-
-=======
->>>>>>> 366aaa56
     await dtd.registerService('Editor', 'getDebugSessions', (request) async {
       return GetDebugSessionsResponse(
         debugSessions: [
